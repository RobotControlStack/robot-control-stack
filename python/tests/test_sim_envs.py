from typing import cast

import numpy as np
import pytest
import rcs
from rcs.envs.base import (
    ControlMode,
    GripperDictType,
    JointsDictType,
    RobotEnv,
    TQuatDictType,
    TRPYDictType,
)
from rcs.envs.creators import FR3SimEnvCreator
from rcs.envs.utils import (
    default_fr3_sim_gripper_cfg,
    default_fr3_sim_robot_cfg,
    default_mujoco_cameraset_cfg,
)


@pytest.fixture()
def cfg():
    return default_fr3_sim_robot_cfg()


@pytest.fixture()
def gripper_cfg():
    return default_fr3_sim_gripper_cfg()


@pytest.fixture()
def cam_cfg():
    return default_mujoco_cameraset_cfg()


class TestSimEnvs:
    """This class is for testing common sim env functionalities"""

    def assert_no_pose_change(self, info: dict, initial_obs: dict, final_obs: dict):
        assert info["ik_success"]
        assert info["is_sim_converged"]
        out_pose = rcs.common.Pose(
            translation=np.array(final_obs["tquat"][:3]), quaternion=np.array(final_obs["tquat"][3:])
        )
        expected_pose = rcs.common.Pose(
            translation=np.array(initial_obs["tquat"][:3]), quaternion=np.array(initial_obs["tquat"][3:])
        )
        assert out_pose.is_close(expected_pose, 1e-2, 1e-3)

    def assert_collision(self, info: dict):
        assert info["ik_success"]
        assert info["is_sim_converged"]
        assert info["collision"]


class TestSimEnvsTRPY(TestSimEnvs):
    """This class is for testing TRPY sim env functionalities"""

    def test_reset(self, cfg, gripper_cfg, cam_cfg):
        """
        Test reset functionality.
        """
        # TODO:
        # - test initial pose after reset.
        # - test initial gripper config.
<<<<<<< HEAD
        env = FR3SimEnvCreator()(
            ControlMode.CARTESIAN_TRPY, cfg, gripper_cfg=gripper_cfg, camera_set_cfg=cam_cfg, max_relative_movement=None
=======
        env = RCSSimEnvCreator()(
            ControlMode.CARTESIAN_TRPY, cfg, gripper_cfg=gripper_cfg, cameras=cam_cfg, max_relative_movement=None
>>>>>>> 70e7774a
        )
        # Test double reset. Regression test. A lot can go wrong when resetting.
        env.reset()
        env.reset()

    def test_zero_action_trpy(self, cfg):
        """
        Test that a zero action does not change the state significantly
        """
<<<<<<< HEAD
        env = FR3SimEnvCreator()(
            ControlMode.CARTESIAN_TRPY, cfg, gripper_cfg=None, camera_set_cfg=None, max_relative_movement=None
=======
        env = RCSSimEnvCreator()(
            ControlMode.CARTESIAN_TRPY, cfg, gripper_cfg=None, cameras=None, max_relative_movement=None
>>>>>>> 70e7774a
        )
        obs_initial, _ = env.reset()
        zero_action = TRPYDictType(xyzrpy=obs_initial["xyzrpy"])
        obs, _, _, _, info = env.step(zero_action)
        self.assert_no_pose_change(info, obs_initial, obs)

    def test_non_zero_action_trpy(self, cfg):
        """
        This is for testing that a certain action leads to the expected change in state
        """
        # env creation
<<<<<<< HEAD
        env = FR3SimEnvCreator()(
            ControlMode.CARTESIAN_TRPY, cfg, gripper_cfg=None, camera_set_cfg=None, max_relative_movement=None
=======
        env = RCSSimEnvCreator()(
            ControlMode.CARTESIAN_TRPY, cfg, gripper_cfg=None, cameras=None, max_relative_movement=None
>>>>>>> 70e7774a
        )
        obs_initial, _ = env.reset()
        # action to be performed
        x_pos_change = 0.2
        initial_tquat = obs_initial["tquat"].copy()
        t = initial_tquat[:3]
        # shift the translation in x
        t[0] += x_pos_change
        q = initial_tquat[3:]
        initial_pose = rcs.common.Pose(translation=np.array(t), quaternion=np.array(q))
        xyzrpy = np.concatenate([t, initial_pose.rotation_rpy().as_vector()], axis=0)
        non_zero_action = TRPYDictType(xyzrpy=np.array(xyzrpy))
        non_zero_action.update(GripperDictType(gripper=0))
        expected_obs = obs_initial.copy()
        expected_obs["tquat"][0] += x_pos_change
        obs, _, _, _, info = env.step(non_zero_action)
        self.assert_no_pose_change(info, expected_obs, obs)

    def test_relative_zero_action_trpy(self, cfg, gripper_cfg):
        # env creation
<<<<<<< HEAD
        env = FR3SimEnvCreator()(
            ControlMode.CARTESIAN_TRPY, cfg, gripper_cfg=gripper_cfg, camera_set_cfg=None, max_relative_movement=0.5
=======
        env = RCSSimEnvCreator()(
            ControlMode.CARTESIAN_TRPY, cfg, gripper_cfg=gripper_cfg, cameras=None, max_relative_movement=0.5
>>>>>>> 70e7774a
        )
        obs_initial, _ = env.reset()
        # action to be performed
        zero_action = TRPYDictType(xyzrpy=np.array([0, 0, 0, 0, 0, 0], dtype=np.float32))
        zero_action.update(GripperDictType(gripper=0))
        obs, _, _, _, info = env.step(zero_action)
        self.assert_no_pose_change(info, obs_initial, obs)

    def test_relative_non_zero_action(self, cfg, gripper_cfg):
        # env creation
<<<<<<< HEAD
        env = FR3SimEnvCreator()(
            ControlMode.CARTESIAN_TRPY, cfg, gripper_cfg=gripper_cfg, camera_set_cfg=None, max_relative_movement=0.5
=======
        env = RCSSimEnvCreator()(
            ControlMode.CARTESIAN_TRPY, cfg, gripper_cfg=gripper_cfg, cameras=None, max_relative_movement=0.5
>>>>>>> 70e7774a
        )
        obs_initial, _ = env.reset()
        # action to be performed
        x_pos_change = 0.2
        non_zero_action = TRPYDictType(xyzrpy=np.array([x_pos_change, 0, 0, 0, 0, 0]))
        non_zero_action.update(GripperDictType(gripper=0))
        expected_obs = obs_initial.copy()
        expected_obs["tquat"][0] += x_pos_change
        obs, _, _, _, info = env.step(non_zero_action)
        self.assert_no_pose_change(info, obs_initial, expected_obs)

    def test_collision_trpy(self, cfg, gripper_cfg):
        """
        Check that an obvious collision is detected by sim
        """
        # env creation
<<<<<<< HEAD
        env = FR3SimEnvCreator()(
            ControlMode.CARTESIAN_TRPY, cfg, gripper_cfg=gripper_cfg, camera_set_cfg=None, max_relative_movement=None
=======
        env = RCSSimEnvCreator()(
            ControlMode.CARTESIAN_TRPY, cfg, gripper_cfg=gripper_cfg, cameras=None, max_relative_movement=None
>>>>>>> 70e7774a
        )
        obs, _ = env.reset()
        # an obvious below ground collision action
        obs["xyzrpy"][0] = 0.4
        obs["xyzrpy"][2] = -0.05
        collision_action = TRPYDictType(xyzrpy=obs["xyzrpy"])
        collision_action.update(GripperDictType(gripper=0))
        obs, _, _, _, info = env.step(collision_action)
        self.assert_collision(info)

    def test_collision_guard_trpy(self, cfg, gripper_cfg):
        """
        Check that an obvious collision is detected by the CollisionGuard
        """
        # env creation
        env = FR3SimEnvCreator()(
            ControlMode.CARTESIAN_TRPY,
            cfg,
            gripper_cfg=gripper_cfg,
            collision_guard=True,
            cameras=None,
            max_relative_movement=None,
        )
        obs, _ = env.reset()
        unwrapped = cast(RobotEnv, env.unwrapped)
        p1: np.ndarray = unwrapped.robot.get_joint_position()
        # an obvious below ground collision action
        obs["xyzrpy"][0] = 0.4
        obs["xyzrpy"][2] = -0.05
        collision_action = TRPYDictType(xyzrpy=obs["xyzrpy"])
        collision_action.update(GripperDictType(gripper=0))
        _, _, _, _, info = env.step(collision_action)
        p2: np.ndarray = unwrapped.robot.get_joint_position()
        self.assert_collision(info)
        # assure that the robot did not move
        assert np.allclose(p1, p2)


class TestSimEnvsTquat(TestSimEnvs):
    """This class is for testing Tquat sim env functionalities"""

    def test_reset(self, cfg, gripper_cfg, cam_cfg):
        """
        Test reset functionality.
        """
        # TODO:
        # - test initial pose after reset.
        # - test initial gripper config.
        env = FR3SimEnvCreator()(
            ControlMode.CARTESIAN_TQuat,
            cfg,
            gripper_cfg=gripper_cfg,
            cameras=cam_cfg,
            max_relative_movement=None,
        )
        # Test double reset. Regression test. A lot can go wrong when resetting.
        env.reset()
        env.reset()

    def test_non_zero_action_tquat(self, cfg):
        """
        Test that a zero action does not change the state significantly in the tquat configuration
        """
        # env creation
<<<<<<< HEAD
        env = FR3SimEnvCreator()(
            ControlMode.CARTESIAN_TQuat, cfg, gripper_cfg=None, camera_set_cfg=None, max_relative_movement=None
=======
        env = RCSSimEnvCreator()(
            ControlMode.CARTESIAN_TQuat, cfg, gripper_cfg=None, cameras=None, max_relative_movement=None
>>>>>>> 70e7774a
        )
        obs_initial, _ = env.reset()
        # action to be performed
        t = obs_initial["tquat"][:3]
        q = obs_initial["tquat"][3:]
        x_pos_change = 0.3
        # updating the x action by 30cm
        t[0] += x_pos_change
        non_zero_action = TQuatDictType(tquat=np.concatenate([t, q], axis=0))
        expected_obs = obs_initial.copy()
        expected_obs["tquat"][0] += x_pos_change
        _, _, _, _, info = env.step(non_zero_action)
        self.assert_no_pose_change(info, obs_initial, expected_obs)

    def test_zero_action_tquat(self, cfg):
        """
        Test that a zero action does not change the state significantly in the tquat configuration
        """
        # env creation
<<<<<<< HEAD
        env = FR3SimEnvCreator()(
            ControlMode.CARTESIAN_TQuat, cfg, gripper_cfg=None, camera_set_cfg=None, max_relative_movement=None
=======
        env = RCSSimEnvCreator()(
            ControlMode.CARTESIAN_TQuat, cfg, gripper_cfg=None, cameras=None, max_relative_movement=None
>>>>>>> 70e7774a
        )
        obs_initial, info_ = env.reset()
        home_action_vec = obs_initial["tquat"]
        zero_action = TQuatDictType(tquat=home_action_vec)
        obs, _, _, _, info = env.step(zero_action)
        self.assert_no_pose_change(info, obs_initial, obs)

    def test_relative_zero_action_tquat(self, cfg, gripper_cfg):
        # env creation
        env_rel = FR3SimEnvCreator()(
            ControlMode.CARTESIAN_TQuat,
            cfg,
            gripper_cfg=gripper_cfg,
            cameras=None,
            max_relative_movement=0.5,
        )
        obs_initial, _ = env_rel.reset()
        zero_rel_action = TQuatDictType(tquat=np.array([0, 0, 0, 0, 0, 0, 1.0], dtype=np.float32))
        zero_rel_action.update(GripperDictType(gripper=0))
        obs, _, _, _, info = env_rel.step(zero_rel_action)
        self.assert_no_pose_change(info, obs_initial, obs)

    def test_collision_tquat(self, cfg, gripper_cfg):
        """
        Check that an obvious collision is detected by sim
        """
        # env creation
        env = FR3SimEnvCreator()(
            ControlMode.CARTESIAN_TQuat,
            cfg,
            gripper_cfg=gripper_cfg,
            cameras=None,
            max_relative_movement=None,
        )
        obs, _ = env.reset()
        # an obvious below ground collision action
        obs["tquat"][0] = 0.4
        obs["tquat"][2] = -0.05
        collision_action = TQuatDictType(tquat=obs["tquat"])
        collision_action.update(GripperDictType(gripper=0))
        _, _, _, _, info = env.step(collision_action)
        self.assert_collision(info)

    def test_collision_guard_tquat(self, cfg, gripper_cfg):
        """
        Check that an obvious collision is detected by the CollisionGuard
        """
        # env creation
        env = FR3SimEnvCreator()(
            ControlMode.CARTESIAN_TQuat,
            cfg,
            gripper_cfg=gripper_cfg,
            collision_guard=True,
            cameras=None,
            max_relative_movement=None,
        )
        obs, _ = env.reset()
        unwrapped = cast(RobotEnv, env.unwrapped)
        p1: np.ndarray = unwrapped.robot.get_joint_position()
        # an obvious below ground collision action
        obs["tquat"][0] = 0.4
        obs["tquat"][2] = -0.05
        collision_action = TQuatDictType(tquat=obs["tquat"])
        collision_action.update(GripperDictType(gripper=0))
        _, _, _, _, info = env.step(collision_action)
        p2: np.ndarray = unwrapped.robot.get_joint_position()
        self.assert_collision(info)
        # assure that the robot did not move
        assert np.allclose(p1, p2)


class TestSimEnvsJoints(TestSimEnvs):
    """This class is for testing Joints sim env functionalities"""

    def test_reset(self, cfg, gripper_cfg, cam_cfg):
        """
        Test reset functionality.
        """
        # TODO:
        # - test initial pose after reset.
        # - test initial gripper config.
<<<<<<< HEAD
        env = FR3SimEnvCreator()(
            ControlMode.JOINTS, cfg, gripper_cfg=gripper_cfg, camera_set_cfg=cam_cfg, max_relative_movement=None
=======
        env = RCSSimEnvCreator()(
            ControlMode.JOINTS, cfg, gripper_cfg=gripper_cfg, cameras=cam_cfg, max_relative_movement=None
>>>>>>> 70e7774a
        )
        # Test double reset. Regression test. A lot can go wrong when resetting.
        env.reset()
        env.reset()

    def test_zero_action_joints(self, cfg):
        """
        This is for testing that a certain action leads to the expected change in state
        """
        # env creation
<<<<<<< HEAD
        env = FR3SimEnvCreator()(
            ControlMode.JOINTS, cfg, gripper_cfg=None, camera_set_cfg=None, max_relative_movement=None
        )
=======
        env = RCSSimEnvCreator()(ControlMode.JOINTS, cfg, gripper_cfg=None, cameras=None, max_relative_movement=None)
>>>>>>> 70e7774a
        obs_initial, _ = env.reset()
        # action to be performed
        zero_action = JointsDictType(joints=np.array(obs_initial["joints"]))
        obs, _, _, _, info = env.step(zero_action)
        assert info["ik_success"]
        assert info["is_sim_converged"]
        assert np.allclose(obs["joints"], obs_initial["joints"], atol=0.01, rtol=0)

    def test_non_zero_action_joints(self, cfg):
        """
        This is for testing that a certain action leads to the expected change in state
        """
        # env creation
<<<<<<< HEAD
        env = FR3SimEnvCreator()(
            ControlMode.JOINTS, cfg, gripper_cfg=None, camera_set_cfg=None, max_relative_movement=None
        )
=======
        env = RCSSimEnvCreator()(ControlMode.JOINTS, cfg, gripper_cfg=None, cameras=None, max_relative_movement=None)
>>>>>>> 70e7774a
        obs_initial, _ = env.reset()
        new_joint_vals = obs_initial["joints"] + np.array([0.1, 0.1, 0.1, 0.1, -0.1, -0.1, 0.1], dtype=np.float32)
        # action to be performed
        non_zero_action = JointsDictType(joints=new_joint_vals)
        obs, _, _, _, info = env.step(non_zero_action)
        assert info["ik_success"]
        assert info["is_sim_converged"]
        assert np.allclose(obs["joints"], non_zero_action["joints"], atol=0.01, rtol=0)

    def test_collision_joints(self, cfg, gripper_cfg):
        """
        Check that an obvious collision is detected by the CollisionGuard
        """
        # env creation
<<<<<<< HEAD
        env = FR3SimEnvCreator()(
            ControlMode.JOINTS, cfg, gripper_cfg=gripper_cfg, camera_set_cfg=None, max_relative_movement=None
=======
        env = RCSSimEnvCreator()(
            ControlMode.JOINTS, cfg, gripper_cfg=gripper_cfg, cameras=None, max_relative_movement=None
>>>>>>> 70e7774a
        )
        env.reset()
        # the below action is a test_case where there is an obvious collision regardless of the gripper action
        collision_act = JointsDictType(joints=np.array([0, 1.78, 0, -1.45, 0, 0, 0], dtype=np.float32))
        collision_act.update(GripperDictType(gripper=1))
        _, _, _, _, info = env.step(collision_act)
        self.assert_collision(info)

    def test_collision_guard_joints(self, cfg, gripper_cfg):
        """
        Check that an obvious collision is detected by sim
        """
        # env creation
        env = FR3SimEnvCreator()(
            ControlMode.JOINTS,
            cfg,
            gripper_cfg=gripper_cfg,
            collision_guard=True,
            cameras=None,
            max_relative_movement=None,
        )
        env.reset()
        unwrapped = cast(RobotEnv, env.unwrapped)
        p1: np.ndarray = unwrapped.robot.get_joint_position()
        # the below action is a test_case where there is an obvious collision regardless of the gripper action
        collision_act = JointsDictType(joints=np.array([0, 1.78, 0, -1.45, 0, 0, 0], dtype=np.float32))
        collision_act.update(GripperDictType(gripper=1))
        _, _, _, _, info = env.step(collision_act)
        p2: np.ndarray = unwrapped.robot.get_joint_position()

        self.assert_collision(info)
        # assure that the robot did not move
        assert np.allclose(p1, p2)

    def test_relative_zero_action_joints(self, cfg, gripper_cfg):
        """
        Check that an obvious collision is detected by the CollisionGuard
        """
        # env creation
<<<<<<< HEAD
        env = FR3SimEnvCreator()(
            ControlMode.JOINTS, cfg, gripper_cfg=gripper_cfg, camera_set_cfg=None, max_relative_movement=0.5
=======
        env = RCSSimEnvCreator()(
            ControlMode.JOINTS, cfg, gripper_cfg=gripper_cfg, cameras=None, max_relative_movement=0.5
>>>>>>> 70e7774a
        )
        obs_initial, _ = env.reset()
        act = JointsDictType(joints=np.array([0, 0, 0, 0, 0, 0, 0], dtype=np.float32))
        act.update(GripperDictType(gripper=1))
        obs, _, _, _, info = env.step(act)
        self.assert_no_pose_change(info, obs_initial, obs)<|MERGE_RESOLUTION|>--- conflicted
+++ resolved
@@ -64,13 +64,8 @@
         # TODO:
         # - test initial pose after reset.
         # - test initial gripper config.
-<<<<<<< HEAD
-        env = FR3SimEnvCreator()(
-            ControlMode.CARTESIAN_TRPY, cfg, gripper_cfg=gripper_cfg, camera_set_cfg=cam_cfg, max_relative_movement=None
-=======
-        env = RCSSimEnvCreator()(
+        env = FR3SimEnvCreator()(
             ControlMode.CARTESIAN_TRPY, cfg, gripper_cfg=gripper_cfg, cameras=cam_cfg, max_relative_movement=None
->>>>>>> 70e7774a
         )
         # Test double reset. Regression test. A lot can go wrong when resetting.
         env.reset()
@@ -80,13 +75,8 @@
         """
         Test that a zero action does not change the state significantly
         """
-<<<<<<< HEAD
-        env = FR3SimEnvCreator()(
-            ControlMode.CARTESIAN_TRPY, cfg, gripper_cfg=None, camera_set_cfg=None, max_relative_movement=None
-=======
-        env = RCSSimEnvCreator()(
+        env = FR3SimEnvCreator()(
             ControlMode.CARTESIAN_TRPY, cfg, gripper_cfg=None, cameras=None, max_relative_movement=None
->>>>>>> 70e7774a
         )
         obs_initial, _ = env.reset()
         zero_action = TRPYDictType(xyzrpy=obs_initial["xyzrpy"])
@@ -98,13 +88,8 @@
         This is for testing that a certain action leads to the expected change in state
         """
         # env creation
-<<<<<<< HEAD
-        env = FR3SimEnvCreator()(
-            ControlMode.CARTESIAN_TRPY, cfg, gripper_cfg=None, camera_set_cfg=None, max_relative_movement=None
-=======
-        env = RCSSimEnvCreator()(
+        env = FR3SimEnvCreator()(
             ControlMode.CARTESIAN_TRPY, cfg, gripper_cfg=None, cameras=None, max_relative_movement=None
->>>>>>> 70e7774a
         )
         obs_initial, _ = env.reset()
         # action to be performed
@@ -124,14 +109,10 @@
         self.assert_no_pose_change(info, expected_obs, obs)
 
     def test_relative_zero_action_trpy(self, cfg, gripper_cfg):
-        # env creation
-<<<<<<< HEAD
-        env = FR3SimEnvCreator()(
-            ControlMode.CARTESIAN_TRPY, cfg, gripper_cfg=gripper_cfg, camera_set_cfg=None, max_relative_movement=0.5
-=======
-        env = RCSSimEnvCreator()(
+
+        # env creation
+        env = FR3SimEnvCreator()(
             ControlMode.CARTESIAN_TRPY, cfg, gripper_cfg=gripper_cfg, cameras=None, max_relative_movement=0.5
->>>>>>> 70e7774a
         )
         obs_initial, _ = env.reset()
         # action to be performed
@@ -141,14 +122,10 @@
         self.assert_no_pose_change(info, obs_initial, obs)
 
     def test_relative_non_zero_action(self, cfg, gripper_cfg):
-        # env creation
-<<<<<<< HEAD
-        env = FR3SimEnvCreator()(
-            ControlMode.CARTESIAN_TRPY, cfg, gripper_cfg=gripper_cfg, camera_set_cfg=None, max_relative_movement=0.5
-=======
-        env = RCSSimEnvCreator()(
+
+        # env creation
+        env = FR3SimEnvCreator()(
             ControlMode.CARTESIAN_TRPY, cfg, gripper_cfg=gripper_cfg, cameras=None, max_relative_movement=0.5
->>>>>>> 70e7774a
         )
         obs_initial, _ = env.reset()
         # action to be performed
@@ -165,13 +142,8 @@
         Check that an obvious collision is detected by sim
         """
         # env creation
-<<<<<<< HEAD
-        env = FR3SimEnvCreator()(
-            ControlMode.CARTESIAN_TRPY, cfg, gripper_cfg=gripper_cfg, camera_set_cfg=None, max_relative_movement=None
-=======
-        env = RCSSimEnvCreator()(
+        env = FR3SimEnvCreator()(
             ControlMode.CARTESIAN_TRPY, cfg, gripper_cfg=gripper_cfg, cameras=None, max_relative_movement=None
->>>>>>> 70e7774a
         )
         obs, _ = env.reset()
         # an obvious below ground collision action
@@ -236,13 +208,8 @@
         Test that a zero action does not change the state significantly in the tquat configuration
         """
         # env creation
-<<<<<<< HEAD
-        env = FR3SimEnvCreator()(
-            ControlMode.CARTESIAN_TQuat, cfg, gripper_cfg=None, camera_set_cfg=None, max_relative_movement=None
-=======
-        env = RCSSimEnvCreator()(
+        env = FR3SimEnvCreator()(
             ControlMode.CARTESIAN_TQuat, cfg, gripper_cfg=None, cameras=None, max_relative_movement=None
->>>>>>> 70e7774a
         )
         obs_initial, _ = env.reset()
         # action to be performed
@@ -262,13 +229,8 @@
         Test that a zero action does not change the state significantly in the tquat configuration
         """
         # env creation
-<<<<<<< HEAD
-        env = FR3SimEnvCreator()(
-            ControlMode.CARTESIAN_TQuat, cfg, gripper_cfg=None, camera_set_cfg=None, max_relative_movement=None
-=======
-        env = RCSSimEnvCreator()(
+        env = FR3SimEnvCreator()(
             ControlMode.CARTESIAN_TQuat, cfg, gripper_cfg=None, cameras=None, max_relative_movement=None
->>>>>>> 70e7774a
         )
         obs_initial, info_ = env.reset()
         home_action_vec = obs_initial["tquat"]
@@ -350,13 +312,8 @@
         # TODO:
         # - test initial pose after reset.
         # - test initial gripper config.
-<<<<<<< HEAD
-        env = FR3SimEnvCreator()(
-            ControlMode.JOINTS, cfg, gripper_cfg=gripper_cfg, camera_set_cfg=cam_cfg, max_relative_movement=None
-=======
-        env = RCSSimEnvCreator()(
+        env = FR3SimEnvCreator()(
             ControlMode.JOINTS, cfg, gripper_cfg=gripper_cfg, cameras=cam_cfg, max_relative_movement=None
->>>>>>> 70e7774a
         )
         # Test double reset. Regression test. A lot can go wrong when resetting.
         env.reset()
@@ -367,13 +324,7 @@
         This is for testing that a certain action leads to the expected change in state
         """
         # env creation
-<<<<<<< HEAD
-        env = FR3SimEnvCreator()(
-            ControlMode.JOINTS, cfg, gripper_cfg=None, camera_set_cfg=None, max_relative_movement=None
-        )
-=======
-        env = RCSSimEnvCreator()(ControlMode.JOINTS, cfg, gripper_cfg=None, cameras=None, max_relative_movement=None)
->>>>>>> 70e7774a
+        env = FR3SimEnvCreator()(ControlMode.JOINTS, cfg, gripper_cfg=None, cameras=None, max_relative_movement=None)
         obs_initial, _ = env.reset()
         # action to be performed
         zero_action = JointsDictType(joints=np.array(obs_initial["joints"]))
@@ -387,13 +338,7 @@
         This is for testing that a certain action leads to the expected change in state
         """
         # env creation
-<<<<<<< HEAD
-        env = FR3SimEnvCreator()(
-            ControlMode.JOINTS, cfg, gripper_cfg=None, camera_set_cfg=None, max_relative_movement=None
-        )
-=======
-        env = RCSSimEnvCreator()(ControlMode.JOINTS, cfg, gripper_cfg=None, cameras=None, max_relative_movement=None)
->>>>>>> 70e7774a
+        env = FR3SimEnvCreator()(ControlMode.JOINTS, cfg, gripper_cfg=None, cameras=None, max_relative_movement=None)
         obs_initial, _ = env.reset()
         new_joint_vals = obs_initial["joints"] + np.array([0.1, 0.1, 0.1, 0.1, -0.1, -0.1, 0.1], dtype=np.float32)
         # action to be performed
@@ -408,13 +353,8 @@
         Check that an obvious collision is detected by the CollisionGuard
         """
         # env creation
-<<<<<<< HEAD
-        env = FR3SimEnvCreator()(
-            ControlMode.JOINTS, cfg, gripper_cfg=gripper_cfg, camera_set_cfg=None, max_relative_movement=None
-=======
-        env = RCSSimEnvCreator()(
+        env = FR3SimEnvCreator()(
             ControlMode.JOINTS, cfg, gripper_cfg=gripper_cfg, cameras=None, max_relative_movement=None
->>>>>>> 70e7774a
         )
         env.reset()
         # the below action is a test_case where there is an obvious collision regardless of the gripper action
@@ -454,13 +394,8 @@
         Check that an obvious collision is detected by the CollisionGuard
         """
         # env creation
-<<<<<<< HEAD
-        env = FR3SimEnvCreator()(
-            ControlMode.JOINTS, cfg, gripper_cfg=gripper_cfg, camera_set_cfg=None, max_relative_movement=0.5
-=======
-        env = RCSSimEnvCreator()(
+        env = FR3SimEnvCreator()(
             ControlMode.JOINTS, cfg, gripper_cfg=gripper_cfg, cameras=None, max_relative_movement=0.5
->>>>>>> 70e7774a
         )
         obs_initial, _ = env.reset()
         act = JointsDictType(joints=np.array([0, 0, 0, 0, 0, 0, 0], dtype=np.float32))
