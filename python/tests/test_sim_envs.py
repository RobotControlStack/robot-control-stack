from collections import OrderedDict
import numpy as np
import pytest
import rcsss
from rcsss.envs.factories import (
    default_fr3_sim_gripper_cfg,
    default_fr3_sim_robot_cfg,
    default_mujoco_cameraset_cfg,
    fr3_sim_env,
)

from rcsss.envs.base import ControlMode


@pytest.fixture
def cfg():
    return default_fr3_sim_robot_cfg()


@pytest.fixture
def gripper_cfg():
    return default_fr3_sim_gripper_cfg()


@pytest.fixture
def cam_cfg():
    return default_mujoco_cameraset_cfg()


class TestSimEnvs:
    """This class is for testing common sim env functionalities"""

    mjcf_path = str(rcsss.scenes["fr3_empty_world"])
    urdf_path = str(rcsss.scenes["lab"].parent / "fr3.urdf")

    def test_model_availability(self):
        assert (
            "lab" in rcsss.scenes
        ), "This pip package was not built with the UTN lab models which is needed for these tests, aborting."

    @staticmethod
    def assert_no_pose_change(info: dict, initial_obs: dict, final_obs: dict):
        assert info["ik_success"]
        assert info["is_sim_converged"]
        out_pose = rcsss.common.Pose(
            translation=np.array(final_obs["tquart"][:3]), quaternion=np.array(final_obs["tquart"][3:])
        )
        expected_pose = rcsss.common.Pose(
            translation=np.array(initial_obs["tquart"][:3]), quaternion=np.array(initial_obs["tquart"][3:])
        )
        assert out_pose.is_close(expected_pose, 1e-2, 1e-3)


class TestSimEnvsTRPY:
    """This class is for testing TRPY sim env functionalities"""

    def test_zero_action_trpy(self, cfg):
        """
        Test that a zero action does not change the state significantly
        """
        env = fr3_sim_env(
            ControlMode.CARTESIAN_TRPY, cfg, gripper_cfg=None, camera_set_cfg=None, max_relative_movement=None
        )
        obs_initial, _ = env.reset()
        t = obs_initial["tquart"][:3]
        q = obs_initial["tquart"][3:]
        initial_pose = rcsss.common.Pose(translation=np.array(t), quaternion=np.array(q))
        xyzrpy = t.tolist() + initial_pose.rotation_rpy().as_vector().tolist()
        zero_action = OrderedDict([("xyzrpy", xyzrpy)])
        obs, _, _, _, info = env.step(zero_action)
        TestSimEnvs.assert_no_pose_change(info, obs_initial, obs)

    def test_non_zero_action_trpy(self, cfg):
        """
        This is for testing that a certain action leads to the expected change in state
        """
        # env creation
        env = fr3_sim_env(
            ControlMode.CARTESIAN_TRPY, cfg, gripper_cfg=None, camera_set_cfg=None, max_relative_movement=None
        )
        obs_initial, _ = env.reset()
        # action to be performed
        x_pos_change = 0.2
        initial_tquart = obs_initial["tquart"].copy()
        t = initial_tquart[:3]
        # shift the translation in x
        t[0] += x_pos_change
        q = initial_tquart[3:]
        initial_pose = rcsss.common.Pose(translation=np.array(t), quaternion=np.array(q))
        xyzrpy = t.tolist() + initial_pose.rotation_rpy().as_vector().tolist()
        non_zero_action = OrderedDict([("xyzrpy", np.array(xyzrpy)), ("gripper", 0)])
        expected_obs = obs_initial.copy()
        expected_obs["tquart"][0] += x_pos_change
        obs, _, _, _, info = env.step(non_zero_action)
        TestSimEnvs.assert_no_pose_change(info, expected_obs, expected_obs)

    def test_relative_zero_action_trpy(self, cfg, gripper_cfg, cam_cfg):
        # env creation
        env = fr3_sim_env(
            ControlMode.CARTESIAN_TRPY, cfg, gripper_cfg=gripper_cfg, camera_set_cfg=cam_cfg, max_relative_movement=0.5
        )
        obs_initial, _ = env.reset()
        # action to be performed
        zero_action = OrderedDict([("xyzrpy", np.array([0, 0, 0, 0, 0, 0], dtype=np.float32)), ("gripper", 0)])
        obs, _, _, _, info = env.step(zero_action)
        TestSimEnvs.assert_no_pose_change(info, obs_initial, obs)

    def test_relative_non_zero_action(self, cfg, gripper_cfg, cam_cfg):
        # env creation
        env = fr3_sim_env(
            ControlMode.CARTESIAN_TRPY, cfg, gripper_cfg=gripper_cfg, camera_set_cfg=cam_cfg, max_relative_movement=0.5
        )
        obs_initial, _ = env.reset()
        # action to be performed
        x_pos_change = 0.2
        non_zero_action = OrderedDict(
            [
                ("xyzrpy", np.array([x_pos_change, 0, 0, 0, 0, 0], dtype=np.float32)),
                ("gripper", 0),
            ]
        )
        expected_obs = obs_initial.copy()
        expected_obs["tquart"][0] += x_pos_change
        obs, _, _, _, info = env.step(non_zero_action)
        TestSimEnvs.assert_no_pose_change(info, obs_initial, expected_obs)

    def test_collision_trpy(self, cfg, gripper_cfg, cam_cfg):
        """
        Check that an obvious collision is detected by sim
        """
        # env creation
<<<<<<< HEAD
        env = fr3_sim_env(ControlMode.CARTESIAN_TRPY,
                          cfg,
                          gripper_cfg=gripper_cfg,
                          collision_guard=False,
                          camera_set_cfg=cam_cfg,
                          max_relative_movement=0.5)
=======
        env = fr3_sim_env(
            ControlMode.CARTESIAN_TRPY, cfg, gripper_cfg=gripper_cfg, camera_set_cfg=cam_cfg, max_relative_movement=0.5
        )
>>>>>>> c75d0232
        obs, _ = env.reset()
        # an obvious below ground collision action
        obs["xyzrpy"][2] = -0.2
        collision_action = OrderedDict(
            [
                ("xyzrpy", obs["xyzrpy"]),
                ("gripper", 0),
            ]
        )
        _, _, _, _, info = env.step(collision_action)
        # This is a scenario of the tcp below the ground which is an obvious collision
        assert info["ik_success"]
        assert info["is_sim_converged"]
        assert info["collision"]

    def test_collision_guard_trpy(self, cfg, gripper_cfg, cam_cfg):
        """
        Check that an obvious collision is detected by the CollisionGuard
        """
        # env creation
        env = fr3_sim_env(
            ControlMode.CARTESIAN_TRPY,
            cfg,
            gripper_cfg=gripper_cfg,
            collision_guard=True,
            camera_set_cfg=cam_cfg,
            max_relative_movement=0.5,
        )
        obs, _ = env.reset()
        p1 = env.unwrapped.robot.get_joint_position()
        # an obvious below ground collision action
        obs["xyzrpy"][2] = -0.2
        collision_action = OrderedDict(
            [
                ("xyzrpy", obs["xyzrpy"]),
                ("gripper", 0),
            ]
        )
        _, _, _, truncated, info = env.step(collision_action)
        p2 = env.unwrapped.robot.get_joint_position()
        assert truncated
        assert info["collision"]
        # assure that the robot did not move
        assert np.allclose(p1, p2)


class TestSimEnvsTquart:
    """This class is for testing Tquart sim env functionalities"""

    def test_non_zero_action_tquart(self, cfg):
        """
        Test that a zero action does not change the state significantly in the tquart configuration
        """
        # env creation
        env = fr3_sim_env(
            ControlMode.CARTESIAN_TQuart, cfg, gripper_cfg=None, camera_set_cfg=None, max_relative_movement=None
        )
        obs_initial, _ = env.reset()
        # action to be performed
        t = obs_initial["tquart"][:3].tolist()
        q = obs_initial["tquart"][3:].tolist()
        x_pos_change = 0.3
        # updating the x action by 20cm
        t[0] += x_pos_change
        non_zero_action = OrderedDict([("tquart", np.array(t + q, dtype=np.float32))])
        expected_obs = obs_initial.copy()
        expected_obs["tquart"][0] += x_pos_change
        obs, _, _, _, info = env.step(non_zero_action)
        TestSimEnvs.assert_no_pose_change(info, obs_initial, expected_obs)

    def test_zero_action_tquart(self, cfg):
        """
        Test that a zero action does not change the state significantly in the tquart configuration
        """
        # env creation
        env = fr3_sim_env(
            ControlMode.CARTESIAN_TQuart, cfg, gripper_cfg=None, camera_set_cfg=None, max_relative_movement=None
        )
        obs_initial, info_ = env.reset()
        home_action_vec = obs_initial["tquart"]
        zero_action = OrderedDict([("tquart", home_action_vec)])
        obs, _, _, _, info = env.step(zero_action)
        TestSimEnvs.assert_no_pose_change(info, obs_initial, obs)

    def test_relative_zero_action_tquart(self, cfg, gripper_cfg, cam_cfg):
        # env creation
        env_rel = fr3_sim_env(
            ControlMode.CARTESIAN_TQuart,
            cfg,
            gripper_cfg=gripper_cfg,
            camera_set_cfg=cam_cfg,
            max_relative_movement=0.5,
        )
        obs_initial, _ = env_rel.reset()
        print(f"{obs_initial = }")
        zero_rel_action = OrderedDict(
            [
                ("tquart", np.array([0, 0, 0, 0, 0, 0, 1.0], dtype=np.float32)),
                ("gripper", 0),
            ]
        )
        obs, _, _, _, info = env_rel.step(zero_rel_action)
        TestSimEnvs.assert_no_pose_change(info, obs_initial, obs)

    def test_collision_tquart(self, cfg, gripper_cfg, cam_cfg):
        """
        Check that an obvious collision is detected by sim
        """
        # env creation
        env = fr3_sim_env(
            ControlMode.CARTESIAN_TQuart,
            cfg,
            gripper_cfg=gripper_cfg,
            camera_set_cfg=cam_cfg,
            max_relative_movement=None,
        )
        obs, _ = env.reset()
        # an obvious below ground collision action
        obs["tquart"][2] = -0.2
        collision_action = OrderedDict(
            [
                ("tquart", obs["tquart"]),
                ("gripper", 0),
            ]
        )
        _, _, _, _, info = env.step(collision_action)
        assert info["ik_success"]
        assert info["is_sim_converged"]
        assert info["collision"]

    def test_collision_guard_tquart(self, cfg, gripper_cfg, cam_cfg):
        """
        Check that an obvious collision is detected by the CollisionGuard
        """
        # env creation
        env = fr3_sim_env(
            ControlMode.CARTESIAN_TQuart,
            cfg,
            gripper_cfg=gripper_cfg,
            collision_guard=True,
            camera_set_cfg=cam_cfg,
            max_relative_movement=None,
        )
        obs, _ = env.reset()
        p1 = env.unwrapped.robot.get_joint_position()
        # an obvious below ground collision action
        obs["tquart"][2] = -0.2
        collision_action = OrderedDict(
            [
                ("tquart", obs["tquart"]),
                ("gripper", 0),
            ]
        )
        _, _, _, truncated, info = env.step(collision_action)
        p2 = env.unwrapped.robot.get_joint_position()
        assert truncated
        assert info["collision"]
        # assure that the robot did not move
        assert np.allclose(p1, p2)


class TestSimEnvsJoints:
    """This class is for testing Joints sim env functionalities"""

    def test_zero_action_joints(self, cfg):
        """
        This is for testing that a certain action leads to the expected change in state
        """
        # env creation
        env = fr3_sim_env(ControlMode.JOINTS, cfg, gripper_cfg=None, camera_set_cfg=None, max_relative_movement=None)
        obs_initial, _ = env.reset()
        # action to be performed
        zero_action = OrderedDict([("joints", np.array(obs_initial["joints"]))])
        obs, _, _, _, info = env.step(zero_action)
        assert info["ik_success"]
        assert info["is_sim_converged"]
        assert np.allclose(obs["joints"], obs_initial["joints"], atol=0.01, rtol=0)

    def test_non_zero_action_joints(self, cfg):
        """
        This is for testing that a certain action leads to the expected change in state
        """
        # env creation
        env = fr3_sim_env(ControlMode.JOINTS, cfg, gripper_cfg=None, camera_set_cfg=None, max_relative_movement=None)
        obs_initial, _ = env.reset()
        # action to be performed
        non_zero_action = OrderedDict(
            [("joints", obs_initial["joints"] + np.array([0.1, 0.1, 0.1, 0.1, -0.1, -0.1, 0.1]))]
        )
        obs, _, _, _, info = env.step(non_zero_action)
        assert info["ik_success"]
        assert info["is_sim_converged"]
        assert np.allclose(obs["joints"], non_zero_action["joints"], atol=0.01, rtol=0)

    def test_collision_joints(self, cfg, gripper_cfg, cam_cfg):
        """
        Check that an obvious collision is detected by the CollisionGuard
        """
        # env creation
<<<<<<< HEAD
        env = fr3_sim_env(ControlMode.JOINTS,
                          cfg,
                          collision_guard=True,
                          gripper_cfg=gripper_cfg,
                          camera_set_cfg=cam_cfg,
                          max_relative_movement=None)
=======
        env = fr3_sim_env(
            ControlMode.JOINTS, cfg, gripper_cfg=gripper_cfg, camera_set_cfg=cam_cfg, max_relative_movement=None
        )
>>>>>>> c75d0232
        env.reset()
        # the below action is a test_case where there is an obvious collision regardless of the gripper action
        act = OrderedDict(
            [
                ("joints", np.array([0, 1.78, 0, -1.45, 0, 0, 0], dtype=np.float32)),
                ("gripper", 1),
            ]
        )
        _, _, _, _, info = env.step(act)
        assert info["ik_success"]
        assert info["is_sim_converged"]
        assert info["collision"]

    def test_collision_guard_joints(self, cfg, gripper_cfg, cam_cfg):
        """
        Check that an obvious collision is detected by sim
        """
        # env creation
        env = fr3_sim_env(
            ControlMode.JOINTS,
            cfg,
            gripper_cfg=gripper_cfg,
            collision_guard=True,
            camera_set_cfg=cam_cfg,
            max_relative_movement=None,
        )
        env.reset()
        p1 = env.unwrapped.robot.get_joint_position()
        # the below action is a test_case where there is an obvious collision regardless of the gripper action
        act = OrderedDict(
            [
                ("joints", np.array([0, 1.78, 0, -1.45, 0, 0, 0], dtype=np.float32)),
                ("gripper", 1),
            ]
        )
        _, _, _, truncated, info = env.step(act)
        p2 = env.unwrapped.robot.get_joint_position()

        assert truncated
        assert info["collision"]
        # assure that the robot did not move
        assert np.allclose(p1, p2)

    def test_relative_zero_action_joints(self, cfg, gripper_cfg, cam_cfg):
        """
        Check that an obvious collision is detected by the CollisionGuard
        """
        # env creation
        env = fr3_sim_env(
            ControlMode.JOINTS, cfg, gripper_cfg=gripper_cfg, camera_set_cfg=cam_cfg, max_relative_movement=0.5
        )
        obs_initial, _ = env.reset()
        act = OrderedDict(
            [
                ("joints", np.array([0, 0, 0, 0, 0, 0, 0], dtype=np.float32)),
                ("gripper", 0),
            ]
        )
        obs, _, _, _, info = env.step(act)
        TestSimEnvs.assert_no_pose_change(info, obs_initial, obs)<|MERGE_RESOLUTION|>--- conflicted
+++ resolved
@@ -9,7 +9,7 @@
     fr3_sim_env,
 )
 
-from rcsss.envs.base import ControlMode
+from rcsss.envs.base import ControlMode, ObsArmsGrCam, LimitedJointsRelDictType, LimitedTRPYRelDictType
 
 
 @pytest.fixture
@@ -129,18 +129,9 @@
         Check that an obvious collision is detected by sim
         """
         # env creation
-<<<<<<< HEAD
-        env = fr3_sim_env(ControlMode.CARTESIAN_TRPY,
-                          cfg,
-                          gripper_cfg=gripper_cfg,
-                          collision_guard=False,
-                          camera_set_cfg=cam_cfg,
-                          max_relative_movement=0.5)
-=======
         env = fr3_sim_env(
             ControlMode.CARTESIAN_TRPY, cfg, gripper_cfg=gripper_cfg, camera_set_cfg=cam_cfg, max_relative_movement=0.5
         )
->>>>>>> c75d0232
         obs, _ = env.reset()
         # an obvious below ground collision action
         obs["xyzrpy"][2] = -0.2
@@ -340,18 +331,9 @@
         Check that an obvious collision is detected by the CollisionGuard
         """
         # env creation
-<<<<<<< HEAD
-        env = fr3_sim_env(ControlMode.JOINTS,
-                          cfg,
-                          collision_guard=True,
-                          gripper_cfg=gripper_cfg,
-                          camera_set_cfg=cam_cfg,
-                          max_relative_movement=None)
-=======
         env = fr3_sim_env(
             ControlMode.JOINTS, cfg, gripper_cfg=gripper_cfg, camera_set_cfg=cam_cfg, max_relative_movement=None
         )
->>>>>>> c75d0232
         env.reset()
         # the below action is a test_case where there is an obvious collision regardless of the gripper action
         act = OrderedDict(
