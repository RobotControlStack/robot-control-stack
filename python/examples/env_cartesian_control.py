--- conflicted
+++ resolved
@@ -72,10 +72,6 @@
                 camera_set_cfg=default_mujoco_cameraset_cfg(),
                 max_relative_movement=0.5,
                 relative_to=RelativeTo.LAST_STEP,
-<<<<<<< HEAD
-                hand_cfg=hand_cfg,
-=======
->>>>>>> f6a2e65f
             )
             env_rel.get_wrapper_attr("sim").open_gui()
 
