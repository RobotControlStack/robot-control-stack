--- conflicted
+++ resolved
@@ -29,9 +29,7 @@
 )
 from rcsss.hand.hand import Hand
 from rcsss.hand.tilburg_hand_control import TilburgHandControl
-<<<<<<< HEAD
 from rcsss.hand.mujoco_hand_control import MujocoHandControl
-=======
 from rcsss.envs.space_utils import Vec7Type
 from rcsss.envs.utils import (
     default_fr3_hw_gripper_cfg,
@@ -41,7 +39,6 @@
     default_realsense,
     get_urdf_path,
 )
->>>>>>> e95c1f4a
 
 logger = logging.getLogger(__name__)
 logger.setLevel(logging.INFO)
