import logging
from os import PathLike
from typing import Type

import gymnasium as gym
import numpy as np
import rcsss
from gymnasium.envs.registration import EnvCreator
from rcsss import sim
from rcsss._core.sim import CameraType
from rcsss.camera.hw import BaseHardwareCameraSet
from rcsss.camera.sim import SimCameraConfig, SimCameraSet, SimCameraSetConfig
from rcsss.envs.base import (
    CameraSetWrapper,
    ControlMode,
    FR3Env,
    GripperWrapper,
    HandWrapper,
    RelativeActionSpace,
    RelativeTo,
)
from rcsss.envs.hw import FR3HW
from rcsss.envs.sim import (
    CollisionGuard,
    FR3Sim,
    PickCubeSuccessWrapper,
    RandomCubePos,
    SimWrapper,
)
from rcsss.envs.space_utils import Vec7Type
from rcsss.envs.utils import (
    default_fr3_hw_gripper_cfg,
    default_fr3_hw_robot_cfg,
    default_fr3_sim_gripper_cfg,
    default_fr3_sim_robot_cfg,
    default_realsense,
    get_urdf_path,
)
from rcsss.hand.hand import Hand

from rcsss.hand.mujoco_hand_control import MujocoHandControl

logger = logging.getLogger(__name__)
logger.setLevel(logging.INFO)


def fr3_hw_env(
    ip: str,
    control_mode: ControlMode,
    robot_cfg: rcsss.hw.FR3Config,
    collision_guard: str | PathLike | None = None,
    gripper_cfg: rcsss.hw.FHConfig | rcsss.hand.interface.THConfig | None = None,
    camera_set: BaseHardwareCameraSet | None = None,
    max_relative_movement: float | tuple[float, float] | None = None,
    relative_to: RelativeTo = RelativeTo.LAST_STEP,
    urdf_path: str | PathLike | None = None,
) -> gym.Env:
    """
    Creates a hardware environment for the FR3 robot.

    Args:
        ip (str): IP address of the robot.
        control_mode (ControlMode): Control mode for the robot.
        robot_cfg (rcsss.hw.FR3Config): Configuration for the FR3 robot.
        collision_guard (str | PathLike | None): Key to a scene (requires UTN compatible scene package to be present)
            or the path to a mujoco scene for collision guarding. If None, collision guarding is not used.
        gripper_cfg (rcsss.hw.FHConfig | None): Configuration for the gripper. If None, no gripper is used.
        camera_set (BaseHardwareCameraSet | None): Camera set to be used. If None, no cameras are used.
        max_relative_movement (float | tuple[float, float] | None): Maximum allowed movement. If float, it restricts
            translational movement in meters. If tuple, it restricts both translational (in meters) and rotational
            (in radians) movements. If None, no restriction is applied.
        relative_to (RelativeTo): Specifies whether the movement is relative to a configured origin or the last step.
        urdf_path (str | PathLike | None): Path to the URDF file. If None, the URDF file is automatically deduced
            which requires a UTN compatible lab scene to be present. If no URDF file is found, the environment will
            still work but set_cartesian methods might throw an error. A URDF file is needed for collision guarding.

    Returns:
        gym.Env: The configured hardware environment for the FR3 robot.
    """
    urdf_path = get_urdf_path(urdf_path, allow_none_if_not_found=collision_guard is not None)
    ik = rcsss.common.IK(str(urdf_path)) if urdf_path is not None else None
    robot = rcsss.hw.FR3(ip, ik)
    robot.set_parameters(robot_cfg)

    env: gym.Env = FR3Env(robot, ControlMode.JOINTS if collision_guard is not None else control_mode)

    env = FR3HW(env)
    if isinstance(gripper_cfg, rcsss.sim.FHConfig):
        gripper = rcsss.hw.FrankaHand(ip, gripper_cfg)
        env = GripperWrapper(env, gripper, binary=True)

    if camera_set is not None:
        camera_set.start()
        camera_set.wait_for_frames()
        logger.info("CameraSet started")
        env = CameraSetWrapper(env, camera_set)

    if collision_guard is not None:
        assert urdf_path is not None
        env = CollisionGuard.env_from_xml_paths(
            env,
            str(rcsss.scenes.get(str(collision_guard), collision_guard)),
            urdf_path,
            gripper=True,
            check_home_collision=False,
            control_mode=control_mode,
            tcp_offset=rcsss.common.Pose(rcsss.common.FrankaHandTCPOffset()),
            sim_gui=True,
            truncate_on_collision=False,
        )
    if max_relative_movement is not None:
        env = RelativeActionSpace(env, max_mov=max_relative_movement, relative_to=relative_to)

    return env


def fr3_sim_env(
    control_mode: ControlMode,
    robot_cfg: rcsss.sim.FR3Config,
    collision_guard: bool = False,
    gripper_cfg: rcsss.sim.FHConfig | None = None,
    camera_set_cfg: SimCameraSetConfig | None = None,
    max_relative_movement: float | tuple[float, float] | None = None,
    relative_to: RelativeTo = RelativeTo.LAST_STEP,
    urdf_path: str | PathLike | None = None,
    mjcf: str | PathLike = "fr3_empty_world",
    sim_wrapper: Type[SimWrapper] | None = None,
) -> gym.Env:
    """
    Creates a simulation environment for the FR3 robot.

    Args:
        control_mode (ControlMode): Control mode for the robot.
        robot_cfg (rcsss.sim.FR3Config): Configuration for the FR3 robot.
        collision_guard (bool): Whether to use collision guarding. If True, the same mjcf scene is used for collision guarding.
        gripper_cfg (rcsss.sim.FHConfig | None): Configuration for the gripper. If None, no gripper is used.
        camera_set_cfg (SimCameraSetConfig | None): Configuration for the camera set. If None, no cameras are used.
        max_relative_movement (float | tuple[float, float] | None): Maximum allowed movement. If float, it restricts
            translational movement in meters. If tuple, it restricts both translational (in meters) and rotational
            (in radians) movements. If None, no restriction is applied.
        relative_to (RelativeTo): Specifies whether the movement is relative to a configured origin or the last step.
        urdf_path (str | PathLike | None): Path to the URDF file. If None, the URDF file is automatically deduced
            which requires a UTN compatible lab scene to be present.
        mjcf (str | PathLike): Path to the Mujoco scene XML file. Defaults to "fr3_empty_world".
        sim_wrapper (Type[SimWrapper] | None): Wrapper to be applied before the simulation wrapper. This is useful
            for reset management e.g. resetting objects in the scene with correct observations. Defaults to None.

    Returns:
        gym.Env: The configured simulation environment for the FR3 robot.
    """
    urdf_path = get_urdf_path(urdf_path, allow_none_if_not_found=False)
    assert urdf_path is not None
    if mjcf not in rcsss.scenes:
        logger.warning("mjcf not found as key in scenes, interpreting mjcf as path the mujoco scene xml")
    mjb_file = rcsss.scenes.get(str(mjcf), mjcf)
    simulation = sim.Sim(mjb_file)

    ik = rcsss.common.IK(urdf_path)
    robot = rcsss.sim.FR3(simulation, "0", ik)
    robot.set_parameters(robot_cfg)
    env: gym.Env = FR3Env(robot, control_mode)
    env = FR3Sim(env, simulation, sim_wrapper)

    if camera_set_cfg is not None:
        camera_set = SimCameraSet(simulation, camera_set_cfg)
        env = CameraSetWrapper(env, camera_set, include_depth=True)

    if isinstance(gripper_cfg, rcsss.sim.FHConfig):
        gripper = sim.FrankaHand(simulation, "0", gripper_cfg)
        env = GripperWrapper(env, gripper, binary=True)

<<<<<<< HEAD
    else:
        if hand_cfg is not None:
            # hand = Hand(TilburgHandControl())
            hand = Hand(MujocoHandControl(str(hand_cfg["mujoco_xml_path"])))
            env = HandWrapper(env, hand, binary=hand_cfg["Binary"])
=======
    elif isinstance(gripper_cfg, rcsss.hand.interface.THConfig):
        hand = Hand(TilburgHandControl(gripper_cfg))
        env = HandWrapper(env, hand, binary=gripper_cfg.binary_action)
>>>>>>> f6a2e65f

    if collision_guard:
        env = CollisionGuard.env_from_xml_paths(
            env,
            str(rcsss.scenes.get(str(mjcf), mjcf)),
            urdf_path,
            gripper=gripper_cfg is not None,
            check_home_collision=False,
            control_mode=control_mode,
            tcp_offset=rcsss.common.Pose(rcsss.common.FrankaHandTCPOffset()),
            sim_gui=True,
            truncate_on_collision=True,
        )
    if max_relative_movement is not None:
        env = RelativeActionSpace(env, max_mov=max_relative_movement, relative_to=relative_to)

    return env


class FR3Real(EnvCreator):
    def __call__(  # type: ignore
        self,
        robot_ip: str,
        control_mode: str = "xyzrpy",
        delta_actions: bool = True,
        camera_config: dict[str, str] | None = None,
        gripper: bool = True,
    ) -> gym.Env:
        camera_set = default_realsense(camera_config)
        return fr3_hw_env(
            ip=robot_ip,
            camera_set=camera_set,
            control_mode=(
                ControlMode.CARTESIAN_TRPY
                if control_mode == "xyzrpy"
                else ControlMode.JOINTS if control_mode == "joints" else ControlMode.CARTESIAN_TQuart
            ),
            robot_cfg=default_fr3_hw_robot_cfg(),
            collision_guard=None,
            gripper_cfg=default_fr3_hw_gripper_cfg() if gripper else None,
            max_relative_movement=(0.2, np.deg2rad(45)) if delta_actions else None,
            relative_to=RelativeTo.LAST_STEP,
        )


def make_sim_task_envs(
    mjcf: str,
    render_mode: str = "human",
    control_mode: ControlMode = ControlMode.CARTESIAN_TRPY,
    delta_actions: bool = True,
    camera_cfg: SimCameraSetConfig | None = None,
) -> gym.Env:

    env_rel = fr3_sim_env(
        control_mode=control_mode,
        robot_cfg=default_fr3_sim_robot_cfg(mjcf),
        collision_guard=False,
        gripper_cfg=default_fr3_sim_gripper_cfg(),
        camera_set_cfg=camera_cfg,
        max_relative_movement=(0.2, np.deg2rad(45)) if delta_actions else None,
        relative_to=RelativeTo.LAST_STEP,
        mjcf=mjcf,
        sim_wrapper=RandomCubePos,
    )
    env_rel = PickCubeSuccessWrapper(env_rel)
    if render_mode == "human":
        env_rel.get_wrapper_attr("sim").open_gui()

    return env_rel


class FR3SimplePickUpSim(EnvCreator):
    def __call__(  # type: ignore
        self,
        render_mode: str = "human",
        control_mode: ControlMode = ControlMode.CARTESIAN_TRPY,
        resolution: tuple[int, int] | None = None,
        frame_rate: int = 0,
        delta_actions: bool = True,
    ) -> gym.Env:
        if resolution is None:
            resolution = (256, 256)

        cameras = {
            "wrist": SimCameraConfig(identifier="eye-in-hand_0", type=int(CameraType.fixed)),
            "bird_eye": SimCameraConfig(identifier="bird-eye-cam", type=int(CameraType.fixed)),
            "side": SimCameraConfig(identifier="side_view", type=int(CameraType.fixed)),
            "right_side": SimCameraConfig(identifier="right_side", type=int(CameraType.fixed)),
            "left_side": SimCameraConfig(identifier="left_side", type=int(CameraType.fixed)),
            "front": SimCameraConfig(identifier="front", type=int(CameraType.fixed)),
        }

        camera_cfg = SimCameraSetConfig(
            cameras=cameras,
            resolution_width=resolution[0],
            resolution_height=resolution[1],
            frame_rate=frame_rate,
            physical_units=True,
        )
        return make_sim_task_envs("simple_pick_up", render_mode, control_mode, delta_actions, camera_cfg)


class FR3SimplePickUpSimDigitHand(EnvCreator):
    def __call__(  # type: ignore
        self,
        render_mode: str = "human",
        control_mode: ControlMode = ControlMode.CARTESIAN_TRPY,
        resolution: tuple[int, int] | None = None,
        frame_rate: int = 0,
        delta_actions: bool = True,
    ) -> gym.Env:
        if resolution is None:
            resolution = (256, 256)

        cameras = {"wrist": SimCameraConfig(identifier="eye-in-hand_0", type=int(CameraType.fixed))}

        camera_cfg = SimCameraSetConfig(
            cameras=cameras,
            resolution_width=resolution[0],
            resolution_height=resolution[1],
            frame_rate=frame_rate,
            physical_units=True,
        )
        return make_sim_task_envs("fr3_simple_pick_up_digit_hand", render_mode, control_mode, delta_actions, camera_cfg)


class CamRobot(gym.Wrapper):

    def __init__(self, env, cam_robot_joints: Vec7Type):
        super().__init__(env)
        self.unwrapped: FR3Env
        assert isinstance(self.unwrapped.robot, sim.FR3), "Robot must be a sim.FR3 instance."
        self.sim = env.get_wrapper_attr("sim")
        self.cam_robot = rcsss.sim.FR3(self.sim, "1", env.unwrapped.robot.get_ik(), register_convergence_callback=False)
        self.cam_robot.set_parameters(default_fr3_sim_robot_cfg("lab_simple_pick_up_digit_hand"))
        self.cam_robot_joints = cam_robot_joints

    def step(self, action: dict):
        self.cam_robot.set_joints_hard(self.cam_robot_joints)
        obs, reward, done, truncated, info = super().step(action)
        return obs, reward, done, truncated, info

    def reset(self, *, seed=None, options=None):
        re = super().reset(seed=seed, options=options)
        self.cam_robot.reset()
        return re


class FR3LabPickUpSimDigitHand(EnvCreator):
    def __call__(  # type: ignore
        self,
        cam_robot_joints: Vec7Type,
        render_mode: str = "human",
        control_mode: ControlMode = ControlMode.CARTESIAN_TRPY,
        resolution: tuple[int, int] | None = None,
        frame_rate: int = 0,
        delta_actions: bool = True,
    ) -> gym.Env:
        if resolution is None:
            resolution = (256, 256)

        cameras = {
            "wrist": SimCameraConfig(identifier="eye-in-hand_0", type=int(CameraType.fixed)),
            "side": SimCameraConfig(identifier="eye-in-hand_1", type=int(CameraType.fixed)),
        }

        camera_cfg = SimCameraSetConfig(
            cameras=cameras,
            resolution_width=resolution[0],
            resolution_height=resolution[1],
            frame_rate=frame_rate,
            physical_units=True,
        )
        env_rel = make_sim_task_envs(
            "lab_simple_pick_up_digit_hand",
            render_mode,
            control_mode,
            delta_actions,
            camera_cfg,
        )
        return CamRobot(env_rel, cam_robot_joints)<|MERGE_RESOLUTION|>--- conflicted
+++ resolved
@@ -37,7 +37,7 @@
     get_urdf_path,
 )
 from rcsss.hand.hand import Hand
-
+from rcsss.hand.tilburg_hand_control import TilburgHandControl
 from rcsss.hand.mujoco_hand_control import MujocoHandControl
 
 logger = logging.getLogger(__name__)
@@ -169,17 +169,12 @@
         gripper = sim.FrankaHand(simulation, "0", gripper_cfg)
         env = GripperWrapper(env, gripper, binary=True)
 
-<<<<<<< HEAD
-    else:
-        if hand_cfg is not None:
-            # hand = Hand(TilburgHandControl())
-            hand = Hand(MujocoHandControl(str(hand_cfg["mujoco_xml_path"])))
-            env = HandWrapper(env, hand, binary=hand_cfg["Binary"])
-=======
     elif isinstance(gripper_cfg, rcsss.hand.interface.THConfig):
         hand = Hand(TilburgHandControl(gripper_cfg))
         env = HandWrapper(env, hand, binary=gripper_cfg.binary_action)
->>>>>>> f6a2e65f
+        
+    # hand = Hand(MujocoHandControl(str(hand_cfg["mujoco_xml_path"])))
+    # env = HandWrapper(env, hand, binary=hand_cfg["Binary"])
 
     if collision_guard:
         env = CollisionGuard.env_from_xml_paths(
