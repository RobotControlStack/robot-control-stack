"""Gym API."""

import copy
import logging
from enum import Enum, auto
from typing import Annotated, Any, TypeAlias, cast

import gymnasium as gym
import numpy as np
from rcsss import common, sim
from rcsss.camera.interface import BaseCameraSet
from rcsss.envs.space_utils import (
    ActObsInfoWrapper,
    RCSpaceType,
    Vec6Type,
    Vec7Type,
    get_space,
    get_space_keys,
)

_logger = logging.getLogger()


class TRPYDictType(RCSpaceType):
    """Pose format is in transpose[3],r,p,y"""

    xyzrpy: Annotated[
        Vec6Type,
        gym.spaces.Box(
            low=np.array([-0.855, -0.855, 0, -np.deg2rad(180), -np.deg2rad(180), -np.deg2rad(180)]),
            high=np.array([0.855, 0.855, 1.188, np.deg2rad(180), np.deg2rad(180), np.deg2rad(180)]),
            dtype=np.float32,
        ),
    ]


class LimitedTRPYRelDictType(RCSpaceType):
    xyzrpy: Annotated[
        Vec6Type,
        lambda max_cart_mov: gym.spaces.Box(
            low=np.array(3 * [-max_cart_mov] + 3 * [-np.deg2rad(180)]),
            high=np.array(3 * [max_cart_mov] + 3 * [np.deg2rad(180)]),
            dtype=np.float32,
        ),
        "cart_limits",
    ]


class TQuartDictType(RCSpaceType):
    tquart: Annotated[
        Vec7Type,
        gym.spaces.Box(
            low=np.array([-0.855, -0.855, 0] + [-1] + [-np.inf] * 3),
            high=np.array([0.855, 0.855, 1.188] + [1] + [np.inf] * 3),
            dtype=np.float32,
        ),
    ]


class LimitedTQuartRelDictType(RCSpaceType):
    tquart: Annotated[
        Vec7Type,
        lambda max_cart_mov: gym.spaces.Box(
            low=np.array(3 * [-max_cart_mov] + [-1] + [-np.inf] * 3),
            high=np.array(3 * [max_cart_mov] + [1] + [np.inf] * 3),
            dtype=np.float32,
        ),
        "cart_limits",
    ]


class JointsDictType(RCSpaceType):
    joints: Annotated[
        Vec7Type,
        gym.spaces.Box(
            low=np.array([-2.3093, -1.5133, -2.4937, -2.7478, -2.4800, 0.8521, -2.6895]),
            high=np.array([2.3093, 1.5133, 2.4937, -0.4461, 2.4800, 4.2094, 2.6895]),
            dtype=np.float32,
        ),
    ]


class LimitedJointsRelDictType(RCSpaceType):
    joints: Annotated[
        Vec7Type,
        lambda max_joint_mov: gym.spaces.Box(
            low=np.array(7 * [-max_joint_mov]),
            high=np.array(7 * [max_joint_mov]),
            dtype=np.float32,
        ),
        "joint_limits",
    ]


class GripperDictType(RCSpaceType):
    # 0 for closed, 1 for open (>=0.5 for open)
    gripper: Annotated[float, gym.spaces.Box(low=0, high=1, dtype=np.float32)]


class CameraDictType(RCSpaceType):
    frames: dict[
        Annotated[str, "camera_names"],
        dict[
            Annotated[str, "camera_type"],  # "rgb" or "depth"
            Annotated[
                np.ndarray,
                # needs to be filled with values downstream
                lambda height, width, color_dim=3, dtype=np.uint8, low=0, high=255: gym.spaces.Box(
                    low=low,
                    high=high,
                    shape=(height, width, color_dim),
                    dtype=dtype,
                ),
                "frame",
            ],
        ],
    ]


# joining works with inheritance but need to inherit from protocol again
class ArmObsType(TQuartDictType, JointsDictType, TRPYDictType): ...


CartOrJointContType: TypeAlias = TQuartDictType | JointsDictType | TRPYDictType
LimitedCartOrJointContType: TypeAlias = LimitedTQuartRelDictType | LimitedJointsRelDictType | LimitedTRPYRelDictType


class ObsArmsGr(ArmObsType, GripperDictType):
    pass


class ObsArmsGrCam(ArmObsType, GripperDictType, CameraDictType):
    pass


class ObsArmsGrCamCG(ArmObsType, GripperDictType, CameraDictType):
    pass


class ControlMode(Enum):
    JOINTS = auto()
    CARTESIAN_TRPY = auto()
    CARTESIAN_TQuart = auto()


class RobotInstance(Enum):
    HARDWARE = auto()
    SIMULATION = auto()


class FR3Env(gym.Env):
    """Joint Gym Environment for Franka Research 3.

    Top view of on the robot. Robot faces into x direction.
    z direction faces upwards. (Right handed coordinate axis)
        ^ x
        |
    <-- RobotBase
    y
    """

    def __init__(self, robot: common.Robot, control_mode: ControlMode):
        self.robot = robot
        self._control_mode_overrides = [control_mode]
        self.action_space: gym.spaces.Dict
        self.observation_space: gym.spaces.Dict
        if control_mode == ControlMode.JOINTS:
            self.action_space = get_space(JointsDictType)
        elif control_mode == ControlMode.CARTESIAN_TRPY:
            self.action_space = get_space(TRPYDictType)
        elif control_mode == ControlMode.CARTESIAN_TQuart:
            self.action_space = get_space(TQuartDictType)
        else:
            msg = "Control mode not recognized!"
            raise ValueError(msg)
        self.observation_space = get_space(ArmObsType)
        self.joints_key = get_space_keys(JointsDictType)[0]
        self.trpy_key = get_space_keys(TRPYDictType)[0]
        self.tquart_key = get_space_keys(TQuartDictType)[0]
        self.prev_action: dict | None = None

    def get_unwrapped_control_mode(self, idx: int) -> ControlMode:
        """Returns the unwrapped control mode at a certain index. 0 is the base control mode, -1 the last."""
        return self._control_mode_overrides[idx]

    def get_base_control_mode(self) -> ControlMode:
        """Returns the unwrapped control mode"""
        return self._control_mode_overrides[0]

    def get_control_mode(self) -> ControlMode:
        """Use this function to get the current wrapped control mode"""
        return self._control_mode_overrides[-1]

    def override_control_mode(self, control_mode: ControlMode):
        """Sets a new wrapped control mode.
        Use this in a wrapper that wants to modify the control mode"""
        self._control_mode_overrides.append(control_mode)

    def get_obs(self) -> ArmObsType:
        return ArmObsType(
            tquart=np.concatenate(
                [self.robot.get_cartesian_position().translation(), self.robot.get_cartesian_position().rotation_q()]
            ),
            joints=self.robot.get_joint_position(),
            xyzrpy=self.robot.get_cartesian_position().xyzrpy(),
        )

    def step(self, action: CartOrJointContType) -> tuple[ArmObsType, float, bool, bool, dict]:
        action_dict = cast(dict, action)
        if (
            self.get_base_control_mode() == ControlMode.CARTESIAN_TQuart
            and self.tquart_key not in action_dict
            or self.get_base_control_mode() == ControlMode.CARTESIAN_TRPY
            and self.trpy_key not in action_dict
            or self.get_base_control_mode() == ControlMode.JOINTS
            and self.joints_key not in action_dict
        ):
            msg = "Given type is not matching control mode!"
            raise RuntimeError(msg)

        if self.get_base_control_mode() == ControlMode.JOINTS and (
            self.prev_action is None
            or not np.allclose(action_dict[self.joints_key], self.prev_action[self.joints_key], atol=1e-03, rtol=0)
        ):
            # cast is needed because typed dicts cannot be checked at runtime
            self.robot.set_joint_position(action_dict[self.joints_key])
        elif self.get_base_control_mode() == ControlMode.CARTESIAN_TRPY and (
            self.prev_action is None
            or not np.allclose(action_dict[self.trpy_key], self.prev_action[self.trpy_key], atol=1e-03, rtol=0)
        ):
            self.robot.set_cartesian_position(
                common.Pose(translation=action_dict[self.trpy_key][:3], rpy_vector=action_dict[self.trpy_key][3:])
            )
        elif self.get_base_control_mode() == ControlMode.CARTESIAN_TQuart and (
            self.prev_action is None
            or not np.allclose(action_dict[self.tquart_key], self.prev_action[self.tquart_key], atol=1e-03, rtol=0)
        ):
            self.robot.set_cartesian_position(
                common.Pose(translation=action_dict[self.tquart_key][:3], quaternion=action_dict[self.tquart_key][3:])
            )
        self.prev_action = copy.deepcopy(action_dict)
        return self.get_obs(), 0, False, False, {}

    def reset(
        self, seed: int | None = None, options: dict[str, Any] | None = None
    ) -> tuple[ArmObsType, dict[str, Any]]:
        if seed is not None:
            msg = "seeding not implemented yet"
            raise NotImplementedError(msg)
        if options is not None:
            msg = "options not implemented yet"
            raise NotImplementedError(msg)
        self.robot.reset()
        return self.get_obs(), {}


class RelativeTo(Enum):
    LAST_STEP = auto()
    CONFIGURED_ORIGIN = auto()


class RelativeActionSpace(gym.ActionWrapper):
    DEFAULT_MAX_CART_MOV = 0.5
    DEFAULT_MAX_CART_ROT = np.deg2rad(90)
    DEFAULT_MAX_JOINT_MOV = np.deg2rad(5)

    def __init__(
        self,
        env,
        relative_to: RelativeTo = RelativeTo.LAST_STEP,
        max_mov: float | tuple[float, float] | None = None,
    ):
        super().__init__(env)
        self.unwrapped: FR3Env
        self.action_space: gym.spaces.Dict
        self.relative_to = relative_to
        if (
            self.unwrapped.get_control_mode() == ControlMode.CARTESIAN_TRPY
            or self.unwrapped.get_control_mode() == ControlMode.CARTESIAN_TQuart
        ):
            if max_mov is None:
                max_mov = (self.DEFAULT_MAX_CART_MOV, self.DEFAULT_MAX_CART_ROT)
            elif isinstance(max_mov, float):
                _logger.info("No rotation maximum given, using default of %s rad", self.DEFAULT_MAX_CART_ROT)
                max_mov = (max_mov, self.DEFAULT_MAX_CART_ROT)
            assert (
                isinstance(max_mov, tuple) and len(max_mov) == 2
            ), "in cartesian control max_mov must be a tuple of maximum translation (in m) and maximum rotation in (rad)"
            if max_mov[0] > 1:
                _logger.warning(
                    "maximal translation movement is set to a value higher than 1m, which is really high, consider setting it lower"
                )
            if max_mov[1] > np.deg2rad(180):
                _logger.warning(
                    "maximal rotation movement is set to a value higher than 180 degree, which is really high, consider setting it lower"
                )
        else:
            # control mode is in joint space
            if max_mov is None:
                max_mov = self.DEFAULT_MAX_JOINT_MOV
            assert isinstance(
                max_mov, float
            ), "in cartesian control max_mov must be a float representing the maximum allowed rotation (in rad)."
            if max_mov > np.deg2rad(180):
                _logger.warning(
                    "maximal movement is set higher to a value higher than 180 degree, which is really high, consider setting it lower"
                )
        self.max_mov: float | tuple[float, float] = max_mov

        if self.unwrapped.get_control_mode() == ControlMode.CARTESIAN_TRPY:
            assert isinstance(self.max_mov, tuple)
            self.action_space.spaces.update(
                get_space(LimitedTRPYRelDictType, params={"cart_limits": {"max_cart_mov": self.max_mov[0]}}).spaces
            )
        elif self.unwrapped.get_control_mode() == ControlMode.JOINTS:
            self.action_space.spaces.update(
                get_space(LimitedJointsRelDictType, params={"joint_limits": {"max_joint_mov": self.max_mov}}).spaces
            )
        elif self.unwrapped.get_control_mode() == ControlMode.CARTESIAN_TQuart:
            assert isinstance(self.max_mov, tuple)
            self.action_space.spaces.update(
                get_space(LimitedTQuartRelDictType, params={"cart_limits": {"max_cart_mov": self.max_mov[0]}}).spaces
            )
        else:
            msg = "Control mode not recognized!"
            raise ValueError(msg)
        self.joints_key = get_space_keys(LimitedJointsRelDictType)[0]
        self.trpy_key = get_space_keys(LimitedTRPYRelDictType)[0]
        self.tquart_key = get_space_keys(LimitedTQuartRelDictType)[0]
        self.initial_obs: dict[str, Any] | None = None
        self._origin: common.Pose | Vec7Type | None = None

    def set_origin(self, origin: common.Pose | Vec7Type):
        if self.unwrapped.get_control_mode() == ControlMode.JOINTS:
            assert isinstance(
                origin, np.ndarray
            ), "Invalid origin type. If control mode is joints, origin must be Vec7Type."
            self._origin = copy.deepcopy(origin)
        else:
            assert isinstance(
                origin, common.Pose
            ), "Invalid origin type. If control mode is cartesian, origin must be Pose."
            self._origin = copy.deepcopy(origin)

    def set_origin_to_current(self):
        if self.unwrapped.get_control_mode() == ControlMode.JOINTS:
            self._origin = self.unwrapped.robot.get_joint_position()
        else:
            self._origin = self.unwrapped.robot.get_cartesian_position()

    def reset(self, **kwargs) -> tuple[dict, dict[str, Any]]:
        obs, info = super().reset(**kwargs)
        self.initial_obs = obs
        self.set_origin_to_current()
        return obs, info

    def action(self, action: dict[str, Any]) -> dict[str, Any]:
        if self.relative_to == RelativeTo.LAST_STEP:
            # TODO: should we use the last observation instead?
            self.set_origin_to_current()
        action = copy.deepcopy(action)
        if self.unwrapped.get_control_mode() == ControlMode.JOINTS and self.joints_key in action:
            assert isinstance(self._origin, np.ndarray), "Invalid origin type give the control mode."
            assert isinstance(self.max_mov, float)
            joint_space = cast(gym.spaces.Box, get_space(JointsDictType).spaces[self.joints_key])
            # TODO: should we also clip euqally for all joints?
            limited_joints = np.clip(action[self.joints_key], -self.max_mov, self.max_mov)
            action.update(
                JointsDictType(joints=np.clip(self._origin + limited_joints, joint_space.low, joint_space.high))
            )

        elif self.unwrapped.get_control_mode() == ControlMode.CARTESIAN_TRPY and self.trpy_key in action:
            assert isinstance(self._origin, common.Pose), "Invalid origin type given the control mode."
            assert isinstance(self.max_mov, tuple)
            pose_space = cast(gym.spaces.Box, get_space(TRPYDictType).spaces[self.trpy_key])

            clipped_pose_offset = (
                common.Pose(
                    translation=action[self.trpy_key][:3],
                    rpy_vector=action[self.trpy_key][3:],
                )
                .limit_translation_length(self.max_mov[0])
                .limit_rotation_angle(self.max_mov[1])
            )

            unclipped_pose = common.Pose(
                translation=self._origin.translation() + clipped_pose_offset.translation(),
                rpy_vector=(clipped_pose_offset * self._origin).rotation_rpy().as_vector(),
            )
            action.update(
                TRPYDictType(
                    xyzrpy=np.concatenate(
                        [
                            np.clip(unclipped_pose.translation(), pose_space.low[:3], pose_space.high[:3]),
                            unclipped_pose.rotation_rpy().as_vector(),
                        ],
                    )
                )
            )
        elif self.unwrapped.get_control_mode() == ControlMode.CARTESIAN_TQuart and self.tquart_key in action:
            assert isinstance(self._origin, common.Pose), "Invalid origin type given the control mode."
            assert isinstance(self.max_mov, tuple)
            pose_space = cast(gym.spaces.Box, get_space(TQuartDictType).spaces[self.tquart_key])

            clipped_pose_offset = (
                common.Pose(
                    translation=action[self.tquart_key][:3],
                    quaternion=action[self.tquart_key][3:],
                )
                .limit_translation_length(self.max_mov[0])
                .limit_rotation_angle(self.max_mov[1])
            )

            unclipped_pose = common.Pose(
                translation=self._origin.translation() + clipped_pose_offset.translation(),
                quaternion=(clipped_pose_offset * self._origin).rotation_q(),
            )

            action.update(
                TQuartDictType(
                    tquart=np.concatenate(
                        [
                            np.clip(unclipped_pose.translation(), pose_space.low[:3], pose_space.high[:3]),
                            unclipped_pose.rotation_q(),
                        ],
                    )
                )
            )
        else:
            msg = "Given type is not matching control mode!"
            raise RuntimeError(msg)
        return action


class CameraSetWrapper(ActObsInfoWrapper):
    RGB_KEY = "rgb"
    DEPTH_KEY = "depth"

    def __init__(self, env, camera_set: BaseCameraSet, include_depth: bool = False):
        super().__init__(env)
        self.unwrapped: FR3Env
        self.camera_set = camera_set
        self.include_depth = include_depth

        self.observation_space: gym.spaces.Dict
        # rgb is always included
        params: dict = {
            "frame": {
                "height": camera_set.config.resolution_height,
                "width": camera_set.config.resolution_width,
            }
        }
        if self.include_depth:
            # depth is optional
            params.update(
                {
                    f"/{name}/{self.DEPTH_KEY}/frame": {
                        "height": camera_set.config.resolution_height,
                        "width": camera_set.config.resolution_width,
                        "color_dim": 1,
                        "dtype": np.float32,
                        "low": 0.0,
                        "high": 1.0,
                    }
                    for name in camera_set.camera_names
                }
            )
        self.observation_space.spaces.update(
            get_space(
                CameraDictType,
                child_dict_keys_to_unfold={
                    "camera_names": camera_set.camera_names,
                    "camera_type": [self.RGB_KEY, self.DEPTH_KEY] if self.include_depth else [self.RGB_KEY],
                },
                params=params,
            ).spaces
        )
        self.camera_key = get_space_keys(CameraDictType)[0]

    def reset(self, seed: int | None = None, options: dict[str, Any] | None = None) -> tuple[dict, dict[str, Any]]:
        self.camera_set.clear_buffer()
        return super().reset(seed=seed, options=options)

    def observation(self, observation: dict, info: dict[str, Any]) -> tuple[dict[str, Any], dict[str, Any]]:
        observation = copy.deepcopy(observation)
        info = copy.deepcopy(info)
        frameset = self.camera_set.get_latest_frames()
        if frameset is None:
            observation[self.camera_key] = {}
            info["camera_available"] = False
            return observation, info

        def check_depth(depth):
            if self.include_depth and depth is None:
                msg = "Depth is not available in data but still requested."
                raise ValueError(msg)
            return self.include_depth

        frame_dict: dict[str, dict[str, np.ndarray]] = {
            camera_name: (
                {
                    self.RGB_KEY: frame.camera.color.data,
                    self.DEPTH_KEY: frame.camera.depth.data,  # type: ignore
                }
                if check_depth(frame.camera.depth)
                else {
                    self.RGB_KEY: frame.camera.color.data,
                }
            )
            for camera_name, frame in frameset.frames.items()
        }
        observation[self.camera_key] = frame_dict

        info["camera_available"] = True
        if frameset.avg_timestamp is not None:
            info["frame_timestamp"] = frameset.avg_timestamp
        return observation, info

    def close(self):
        self.camera_set.close()
        super().close()


class GripperWrapper(ActObsInfoWrapper):
    # TODO: sticky gripper, like in aloha

    BINARY_GRIPPER_CLOSED = 0
    BINARY_GRIPPER_OPEN = 1
<<<<<<< HEAD
=======

>>>>>>> 85272ab4
    def __init__(self, env, gripper: common.Gripper, binary: bool = True):
        super().__init__(env)
        self.unwrapped: FR3Env
        self.observation_space: gym.spaces.Dict
        self.observation_space.spaces.update(get_space(GripperDictType).spaces)
        self.action_space: gym.spaces.Dict
        self.action_space.spaces.update(get_space(GripperDictType).spaces)
        self.gripper_key = get_space_keys(GripperDictType)[0]
        self._gripper = gripper
        self.binary = binary
        self._last_gripper_cmd = None

    def reset(self, **kwargs) -> tuple[dict[str, Any], dict[str, Any]]:
        self._gripper.reset()
        self._last_gripper_cmd = None
        return super().reset(**kwargs)

    def observation(self, observation: dict[str, Any], info: dict[str, Any]) -> tuple[dict[str, Any], dict[str, Any]]:
        observation = copy.deepcopy(observation)
        if self.binary:
<<<<<<< HEAD
            observation[self.gripper_key] = self._last_gripper_cmd if self._last_gripper_cmd is not None else self.BINARY_GRIPPER_OPEN
=======
            observation[self.gripper_key] = (
                self._last_gripper_cmd if self._last_gripper_cmd is not None else self.BINARY_GRIPPER_OPEN
            )
>>>>>>> 85272ab4
        else:
            observation[self.gripper_key] = self._gripper.get_normalized_width()

        # TODO: a cleaner solution would be to put this code into env/sim.py
        # similar to sim fr3 has also a sim specific wrapper
        if isinstance(self._gripper, sim.FrankaHand):
            state = self._gripper.get_state()
            if "collision" not in info or not info["collision"]:
                info["collision"] = state.collision
        return observation, info

    def action(self, action: dict[str, Any]) -> dict[str, Any]:

        action = copy.deepcopy(action)
        assert self.gripper_key in action, "Gripper action not found."

        gripper_action = np.round(action[self.gripper_key]) if self.binary else action[self.gripper_key]
        gripper_action = np.clip(gripper_action, 0.0, 1.0)

        if self._last_gripper_cmd is None or self._last_gripper_cmd != gripper_action:
            if self.binary:
                self._gripper.grasp() if gripper_action == self.BINARY_GRIPPER_CLOSED else self._gripper.open()
            else:
                self._gripper.set_normalized_width(gripper_action)
        self._last_gripper_cmd = gripper_action
        del action[self.gripper_key]
        return action<|MERGE_RESOLUTION|>--- conflicted
+++ resolved
@@ -526,10 +526,6 @@
 
     BINARY_GRIPPER_CLOSED = 0
     BINARY_GRIPPER_OPEN = 1
-<<<<<<< HEAD
-=======
-
->>>>>>> 85272ab4
     def __init__(self, env, gripper: common.Gripper, binary: bool = True):
         super().__init__(env)
         self.unwrapped: FR3Env
@@ -550,13 +546,9 @@
     def observation(self, observation: dict[str, Any], info: dict[str, Any]) -> tuple[dict[str, Any], dict[str, Any]]:
         observation = copy.deepcopy(observation)
         if self.binary:
-<<<<<<< HEAD
-            observation[self.gripper_key] = self._last_gripper_cmd if self._last_gripper_cmd is not None else self.BINARY_GRIPPER_OPEN
-=======
             observation[self.gripper_key] = (
                 self._last_gripper_cmd if self._last_gripper_cmd is not None else self.BINARY_GRIPPER_OPEN
             )
->>>>>>> 85272ab4
         else:
             observation[self.gripper_key] = self._gripper.get_normalized_width()
 
