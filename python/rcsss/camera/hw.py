import logging
from pathlib import Path
import threading
import typing
from abc import ABC, abstractmethod
from datetime import datetime
from pathlib import Path
from time import sleep

import cv2
import numpy as np
from pydantic import Field
from rcsss.camera.interface import (
    BaseCameraConfig,
    BaseCameraSetConfig,
    Frame,
    FrameSet,
)


class HWCameraSetConfig(BaseCameraSetConfig):
    cameras: dict[str, BaseCameraConfig] = Field(default={})
    warm_up_disposal_frames: int = 30  # frames
    record_path: str = "camera_frames"
    max_buffer_frames: int = 1000


# TODO(juelg): refactor camera thread into their own class, to avoid a base hardware camera set class
# TODO(juelg): add video recording
class BaseHardwareCameraSet(ABC):
    """This base class should have the ability to poll in a separate thread for all cameras and store them in a buffer.
    Implements BaseCameraSet
    """

    def __init__(self):
        self._buffer: list[FrameSet | None] = [None for _ in range(self.config.max_buffer_frames)]
        self._buffer_lock = threading.Lock()
        self.running = False
        self._thread: threading.Thread | None = None
        self._logger = logging.getLogger(__name__)
        self._next_ring_index = 0
        self._buffer_len = 0
        self.writer: dict[str, cv2.VideoWriter] = {}

    def buffer_size(self) -> int:
        return len(self._buffer) - self._buffer.count(None)

    def wait_for_frames(self, timeout: float = 10.0):
        while self.buffer_size() == 0:
            sleep(0.1)
            timeout -= 0.1
            if timeout < 0:
                self._logger.error("Timeout waiting for frames")
                raise

    def get_latest_frames(self) -> FrameSet | None:
        """Should return the latest frame from the camera with the given name."""
        with self._buffer_lock:
            return self._buffer[self._next_ring_index - 1] if self._buffer_len > 0 else None

    def get_timestamp_frames(self, ts: datetime) -> FrameSet | None:
        """Should return the frame from the camera with the given name and closest to the given timestamp."""
        # iterate through the buffer and find the closest timestamp
        with self._buffer_lock:
            for i in range(self._buffer_len):
                idx = (self._next_ring_index - i - 1) % self.config.max_buffer_frames  # iterate backwards
                assert self._buffer[idx] is not None
                item: FrameSet = typing.cast(FrameSet, self._buffer[idx])
                assert item.avg_timestamp is not None
                if item.avg_timestamp <= ts.timestamp():
                    return self._buffer[idx]
            return None

    def stop(self):
        """Stops the polling of the cameras."""
        self.running = False
        assert self._thread is not None
        self._thread.join()
        self._thread = None

    def close(self):
        if self.running and self._thread is not None:
            self.stop()
        self.stop_video()

    def start(self, warm_up: bool = True):
        """Should start the polling of the cameras."""
        if self.running:
            self._logger.warning("Camera thread already running!")
            return
        self.running = True
        self._thread = threading.Thread(target=self.polling_thread, args=(warm_up,))
        self._thread.start()

    def record_video(self, path: Path, episode: int):
        for camera in self.camera_names:
<<<<<<< HEAD
            self.writer[camera] = cv2.VideoWriter(str(path / f"episode_{episode}_{camera}.mp4"),
                                                  cv2.VideoWriter_fourcc(*"mp4v"),
                                                  self.config.frame_rate,
                                                  (self.config.resolution_width,
                                                   self.config.resolution_height))
    
=======
            self.writer[camera] = cv2.VideoWriter(
                str(path / f"episode_{episode}_{camera}.mp4"),
                # migh require to install ffmpeg
                cv2.VideoWriter_fourcc(*"mp4v"),  # type: ignore
                self.config.frame_rate,
                (self.config.resolution_width, self.config.resolution_height),
            )

>>>>>>> 254a7587
    def stop_video(self):
        if len(self.writer) > 0:
            for camera_key, writer in self.writer.items():
                for i in range(self._next_ring_index):
<<<<<<< HEAD
                    writer.write(self._buffer[i].frames[camera_key].camera.color.data[:,:,::-1])
=======
                    frameset = self._buffer[i]
                    assert frameset is not None
                    # rgb to bgr as expected by opencv
                    writer.write(frameset.frames[camera_key].camera.color.data[:, :, ::-1])
>>>>>>> 254a7587
            for camera in self.camera_names:
                self.writer[camera].release()
            self.writer = {}

    def warm_up(self):
        for _ in range(self.config.warm_up_disposal_frames):
            for camera_name in self.camera_names:
                self._poll_frame(camera_name)
            sleep(1 / self.config.frame_rate)

    def polling_thread(self, warm_up: bool = True):
        if warm_up:
            self.warm_up()
        while self.running:
            frame_set = self.poll_frame_set()
            with self._buffer_lock:
                self._buffer[self._next_ring_index] = frame_set
                self._next_ring_index = (self._next_ring_index + 1) % self.config.max_buffer_frames
                self._buffer_len = max(self._buffer_len + 1, self.config.max_buffer_frames)
                if self._next_ring_index == 0:
                    # copy the buffer to the record path
                    for camera_key, writer in self.writer.items():
                        for i in range(self.config.max_buffer_frames):
<<<<<<< HEAD
                            writer.write(self._buffer[i].frames[camera_key].camera.color.data[:,:,::-1])
=======
                            frameset = self._buffer[i]
                            assert frameset is not None
                            writer.write(frameset.frames[camera_key].camera.color.data[:, :, ::-1])
>>>>>>> 254a7587
            sleep(1 / self.config.frame_rate)


    def poll_frame_set(self) -> FrameSet:
        """Gather frames over all available cameras."""
        frames: dict[str, Frame] = {}
        for camera_name in self.camera_names:
            frame = self._poll_frame(camera_name)
            frames[camera_name] = frame
        # filter none
        timestamps: list[float] = [frame.avg_timestamp for frame in frames.values() if frame.avg_timestamp is not None]
        return FrameSet(frames=frames, avg_timestamp=float(np.mean(timestamps)) if len(timestamps) > 0 else None)

    def clear_buffer(self):
        """Deletes all frames from the buffer."""
        with self._buffer_lock:
            self._buffer = [None for _ in range(self.config.max_buffer_frames)]
            self._next_ring_index = 0
            self._buffer_len = 0

    @property
    @abstractmethod
    def config(self) -> HWCameraSetConfig:
        """Should return the configuration object of the cameras."""

    @abstractmethod
    def _poll_frame(self, camera_name: str) -> Frame:
        """Should return the latest frame from the camera with the given name.

        This method should be thread safe.
        """

    @property
    def camera_names(self) -> list[str]:
        """Should return a list of the activated human readable names of the cameras."""
        return list(self.config.cameras)

    @property
    def name_to_identifier(self) -> dict[str, str]:
        # return {key: camera.identifier for key, camera in self._cfg.cameras.items()}
        return self.config.name_to_identifier<|MERGE_RESOLUTION|>--- conflicted
+++ resolved
@@ -94,14 +94,6 @@
 
     def record_video(self, path: Path, episode: int):
         for camera in self.camera_names:
-<<<<<<< HEAD
-            self.writer[camera] = cv2.VideoWriter(str(path / f"episode_{episode}_{camera}.mp4"),
-                                                  cv2.VideoWriter_fourcc(*"mp4v"),
-                                                  self.config.frame_rate,
-                                                  (self.config.resolution_width,
-                                                   self.config.resolution_height))
-    
-=======
             self.writer[camera] = cv2.VideoWriter(
                 str(path / f"episode_{episode}_{camera}.mp4"),
                 # migh require to install ffmpeg
@@ -110,19 +102,14 @@
                 (self.config.resolution_width, self.config.resolution_height),
             )
 
->>>>>>> 254a7587
     def stop_video(self):
         if len(self.writer) > 0:
             for camera_key, writer in self.writer.items():
                 for i in range(self._next_ring_index):
-<<<<<<< HEAD
-                    writer.write(self._buffer[i].frames[camera_key].camera.color.data[:,:,::-1])
-=======
                     frameset = self._buffer[i]
                     assert frameset is not None
                     # rgb to bgr as expected by opencv
                     writer.write(frameset.frames[camera_key].camera.color.data[:, :, ::-1])
->>>>>>> 254a7587
             for camera in self.camera_names:
                 self.writer[camera].release()
             self.writer = {}
@@ -146,13 +133,9 @@
                     # copy the buffer to the record path
                     for camera_key, writer in self.writer.items():
                         for i in range(self.config.max_buffer_frames):
-<<<<<<< HEAD
-                            writer.write(self._buffer[i].frames[camera_key].camera.color.data[:,:,::-1])
-=======
                             frameset = self._buffer[i]
                             assert frameset is not None
                             writer.write(frameset.frames[camera_key].camera.color.data[:, :, ::-1])
->>>>>>> 254a7587
             sleep(1 / self.config.frame_rate)
 
 
