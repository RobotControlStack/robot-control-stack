--- conflicted
+++ resolved
@@ -9,33 +9,27 @@
 from rcsss._core import __version__, common, hw
 from rcsss.envs.factories import FR3Real, FR3SimplePickUpSim
 
-<<<<<<< HEAD
 
-class ScenesDict(TypedDict):
+class SceneData(TypedDict):
     xml: pathlib.Path
     mjb: pathlib.Path
     urdfs: dict[str, pathlib.Path]
 
 
-scenes: dict[str, ScenesDict] = {
+scenes: dict[str, SceneData] = {
     path.stem: {
         "xml": path / "scene.xml",
         "mjb": path / "scene.mjb",
         "urdfs": {urdf.stem: urdf for urdf in path.glob("*.urdf")},
     }
     for path in (pathlib.Path(site.getsitepackages()[0]) / "rcsss" / "scenes").glob("*")
-=======
+}
 # available mujoco scenes
-scenes = {
-    path.stem: path / "scene.mjb" for path in (pathlib.Path(site.getsitepackages()[0]) / "rcsss" / "scenes").glob("*")
->>>>>>> e1ce3c67
-}
 for scene in scenes.values():
     assert scene["xml"].exists()
     assert scene["mjb"].exists()
     for urdf in scene["urdfs"].values():
         assert urdf.exists()
-del scene
 
 # make submodules available
 __all__ = ["__doc__", "__version__", "common", "hw", "sim", "camera", "scenes", "control", "envs"]
