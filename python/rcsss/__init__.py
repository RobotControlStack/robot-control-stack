--- conflicted
+++ resolved
@@ -1,13 +1,6 @@
-<<<<<<< HEAD
-from rcsss import __main__, desk
-from rcsss._core import __version__, common, hw
-
-__all__ = ["__doc__", "__version__", "desk", "common", "hw", "__main__"]
-=======
 """Robot control stack python bindings."""
 
 from rcsss import desk
 from rcsss._core import common, hw
 
-__all__ = ["common", "hw", "desk"]
->>>>>>> 4ded5219
+__all__ = ["common", "hw", "desk"]