--- conflicted
+++ resolved
@@ -1,13 +1,5 @@
-<<<<<<< HEAD
-from rcsss._core import __version__, common, hw, sim
-=======
 """Robot control stack python bindings."""
->>>>>>> f44cc63e
 
 from rcsss._core import common, hw
 
-<<<<<<< HEAD
-__all__ = ["__doc__", "__version__", "Desk", "common", "hw", "sim"]
-=======
-__all__ = ["common", "hw", "desk"]
->>>>>>> f44cc63e
+__all__ = ["__doc__", "common", "hw", "desk", "sim"]