"""Robot control stack python bindings."""

<<<<<<< HEAD
from rcsss._core import __version__, common, hw
from rcsss import desk
=======
from rcsss import desk
from rcsss._core import common, hw
>>>>>>> 9538712e

__all__ = ["__doc__", "__version__", "common", "hw", "desk"]<|MERGE_RESOLUTION|>--- conflicted
+++ resolved
@@ -1,11 +1,6 @@
 """Robot control stack python bindings."""
 
-<<<<<<< HEAD
+from rcsss import desk
 from rcsss._core import __version__, common, hw
-from rcsss import desk
-=======
-from rcsss import desk
-from rcsss._core import common, hw
->>>>>>> 9538712e
 
 __all__ = ["__doc__", "__version__", "common", "hw", "desk"]