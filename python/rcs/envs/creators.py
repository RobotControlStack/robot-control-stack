--- conflicted
+++ resolved
@@ -137,7 +137,7 @@
         urdf_path: str | PathLike | None = None,
     ) -> gym.Env:
 
-        urdf_path = get_urdf_path(urdf_path, allow_none_if_not_found=False)
+        urdf_path = rcs.scenes["fr3_empty_world"]["urdf"]
         ik = rcs.common.IK(str(urdf_path)) if urdf_path is not None else None
         robots: dict[str, rcs.hw.FR3] = {}
         for ip in ips:
@@ -234,14 +234,8 @@
             mjcf = rcs.scenes[mjcf]["mjb"]
         simulation = sim.Sim(mjcf)
 
-<<<<<<< HEAD
         ik = rcs.common.IK(str(urdf_path))
-        robot = rcs.sim.SimRobot(simulation, "0", ik)
-        robot.set_parameters(robot_cfg)
-=======
-        ik = rcs.common.IK(urdf_path)
         robot = rcs.sim.SimRobot(simulation, ik, robot_cfg)
->>>>>>> 70e7774a
         env: gym.Env = RobotEnv(robot, control_mode)
         env = RobotSimWrapper(env, simulation, sim_wrapper)
 
