--- conflicted
+++ resolved
@@ -205,13 +205,8 @@
         # TODO: this needs to support non FR3 robots
         assert isinstance(env.unwrapped, RobotEnv)
         simulation = sim.Sim(mjmld)
-<<<<<<< HEAD
-        ik = rcs.common.IK(urdf, max_duration_ms=300)
+        ik = rcs.common.RL(urdf, max_duration_ms=300)
         cfg = default_sim_robot_cfg(mjmld, id)
-=======
-        ik = rcs.common.RL(urdf, max_duration_ms=300)
-        cfg = default_fr3_sim_robot_cfg(mjmld, id)
->>>>>>> 88c688b7
         cfg.realtime = False
         if tcp_offset is not None:
             cfg.tcp_offset = tcp_offset
