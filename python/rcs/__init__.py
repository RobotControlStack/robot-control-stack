--- conflicted
+++ resolved
@@ -3,13 +3,8 @@
 import pathlib
 import site
 
-<<<<<<< HEAD
-from gymnasium.envs.registration import register
-from rcs import camera, control, envs, sim
-=======
 from gymnasium import register
 from rcs import camera, control, envs, hand, sim
->>>>>>> 70e7774a
 from rcs._core import __version__, common, hw
 from rcs.envs.creators import FR3SimplePickUpSimEnvCreator
 
@@ -22,12 +17,9 @@
     for path in (pathlib.Path(site.getsitepackages()[0]) / "rcs" / "scenes").glob("*")
 }
 
-<<<<<<< HEAD
-=======
 # make submodules available
 __all__ = ["__doc__", "__version__", "common", "hw", "sim", "camera", "scenes", "control", "envs", "hand"]
 
->>>>>>> 70e7774a
 # register gymnasium environments
 register(
     id="rcs/FR3SimplePickUpSim-v0",
@@ -39,7 +31,4 @@
 # register(
 #    id="rcs/FR3SimEnv-v0",
 #    entry_point=FR3SimEnvCreator(),
-# )
-
-# make submodules available
-__all__ = ["__doc__", "__version__", "common", "hw", "sim", "camera", "scenes", "control", "envs"]+# )