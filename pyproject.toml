--- conflicted
+++ resolved
@@ -12,11 +12,8 @@
     "numpy~=1.26",
     "typer~=0.9",
     "pydantic~=2.6",
-<<<<<<< HEAD
     "gymnasium"
-=======
     "pydantic_yaml~=1.3",
->>>>>>> de823ab6
 ]
 readme = "README.md"
 authors = [
