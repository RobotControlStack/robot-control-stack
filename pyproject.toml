--- conflicted
+++ resolved
@@ -27,10 +27,7 @@
     "mujoco==3.2.6",
     # NOTE: Same for pinocchio (pin)
     "pin==2.7.0",
-<<<<<<< HEAD
     "tilburg-hand",
-=======
->>>>>>> 8f543e02
 ]
 readme = "README.md"
 maintainers = [
