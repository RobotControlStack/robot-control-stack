cmake_minimum_required(VERSION 3.19)

project(
    rcs
    LANGUAGES C CXX
    VERSION 0.4.0
    DESCRIPTION "Robot Control Stack Library"
)

set(CMAKE_MODULE_PATH "${PROJECT_SOURCE_DIR}/cmake" ${CMAKE_MODULE_PATH})

set(CMAKE_POLICY_DEFAULT_CMP0077 NEW) # Allow us to set options for subprojects

cmake_policy(SET CMP0048 NEW) # Set version in project
# Allow target properties affecting visibility during linking in static libraries
set(CMAKE_POLICY_DEFAULT_CMP0063 NEW)
cmake_policy(SET CMP0072 NEW) # Use GLVND instead of legacy libGL.so
cmake_policy(SET CMP0135 NEW) # Use timestamp of file extraction not download
cmake_policy(SET CMP0140 NEW) # Check return arguments

set(CMAKE_ARCHIVE_OUTPUT_DIRECTORY ${CMAKE_BINARY_DIR}/lib)
set(CMAKE_LIBRARY_OUTPUT_DIRECTORY ${CMAKE_BINARY_DIR}/lib)
set(CMAKE_RUNTIME_OUTPUT_DIRECTORY ${CMAKE_BINARY_DIR}/bin)

set(CMAKE_CXX_STANDARD 20)
set(CMAKE_CXX_STANDARD_REQUIRED ON)
set(CMAKE_CXX_EXTENSIONS OFF)

set(CMAKE_EXPORT_COMPILE_COMMANDS ON)

set(BUILD_SHARED_LIBS OFF)
set(CMAKE_POSITION_INDEPENDENT_CODE ON)

include(FetchContent)

find_package(Eigen3 REQUIRED)
find_package(Python3 COMPONENTS Interpreter Development REQUIRED)
find_package(MuJoCo REQUIRED)
<<<<<<< HEAD


=======
find_package(pinocchio REQUIRED)
FetchContent_Declare(
    libfranka
    GIT_REPOSITORY https://github.com/frankaemika/libfranka.git
    GIT_TAG 0.15.0
    GIT_PROGRESS TRUE
    EXCLUDE_FROM_ALL
)
>>>>>>> 88c688b7
FetchContent_Declare(rl
    GIT_REPOSITORY https://github.com/roboticslibrary/rl.git
    GIT_TAG 0b3797215345a1d37903634095361233d190b2e6
    GIT_PROGRESS TRUE
    EXCLUDE_FROM_ALL
)
FetchContent_Declare(pybind11
    GIT_REPOSITORY https://github.com/pybind/pybind11.git
    GIT_TAG v2.13.4
    GIT_PROGRESS TRUE
    EXCLUDE_FROM_ALL
)

FetchContent_MakeAvailable(rl pybind11)
include(compile_scenes)

add_subdirectory(src)<|MERGE_RESOLUTION|>--- conflicted
+++ resolved
@@ -36,19 +36,9 @@
 find_package(Eigen3 REQUIRED)
 find_package(Python3 COMPONENTS Interpreter Development REQUIRED)
 find_package(MuJoCo REQUIRED)
-<<<<<<< HEAD
+find_package(pinocchio REQUIRED)
 
 
-=======
-find_package(pinocchio REQUIRED)
-FetchContent_Declare(
-    libfranka
-    GIT_REPOSITORY https://github.com/frankaemika/libfranka.git
-    GIT_TAG 0.15.0
-    GIT_PROGRESS TRUE
-    EXCLUDE_FROM_ALL
-)
->>>>>>> 88c688b7
 FetchContent_Declare(rl
     GIT_REPOSITORY https://github.com/roboticslibrary/rl.git
     GIT_TAG 0b3797215345a1d37903634095361233d190b2e6
