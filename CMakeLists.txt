--- conflicted
+++ resolved
@@ -68,9 +68,8 @@
 
 if (${INCLUDE_UTN_MODELS})
     if (DEFINED GITLAB_MODELS_TOKEN)
-<<<<<<< HEAD
         include(download_scenes)
-        set(ref 3fbaa094c35381287d4f6bf3259aae7f123a3d94)
+        set(ref 77e8782a3488cbf01361d2322f02e75c0d820644)
         FetchContent_Declare(
             scenes
             URL         "https://gitos.rrze.fau.de/api/v4/projects/1100/repository/archive?path=scenes&sha=${ref}"
@@ -78,12 +77,6 @@
         )
         FetchContent_MakeAvailable(scenes)
         resolve_symlinks(${ref})
-=======
-      include(download_scenes)
-      include(compile_scenes)
-      download_scenes(77e8782a3488cbf01361d2322f02e75c0d820644)
-      compile_scenes()
->>>>>>> 0746e3d5
     else()
       message(FATAL_ERROR "GITLAB_MODELS_TOKEN missing. Not including lab scene")
     endif()
