cmake_minimum_required(VERSION 3.19)

project(
    rcs
    LANGUAGES C CXX
    VERSION 0.1.0
    DESCRIPTION "UTNs Robot Control Stack Library"
)

set(CMAKE_MODULE_PATH "${PROJECT_SOURCE_DIR}/cmake" ${CMAKE_MODULE_PATH})

set(CMAKE_POLICY_DEFAULT_CMP0077 NEW) # Allow us to set options for subprojects

cmake_policy(SET CMP0048 NEW) # Set version in project
# Allow target properties affecting visibility during linking in static libraries
set(CMAKE_POLICY_DEFAULT_CMP0063 NEW)
cmake_policy(SET CMP0072 NEW) # Use GLVND instead of legacy libGL.so
cmake_policy(SET CMP0135 NEW) # Use timestamp of file extraction not download
cmake_policy(SET CMP0140 NEW) # Check return arguments

set(CMAKE_ARCHIVE_OUTPUT_DIRECTORY ${CMAKE_BINARY_DIR}/lib)
set(CMAKE_LIBRARY_OUTPUT_DIRECTORY ${CMAKE_BINARY_DIR}/lib)
set(CMAKE_RUNTIME_OUTPUT_DIRECTORY ${CMAKE_BINARY_DIR}/bin)

set(CMAKE_CXX_STANDARD 20)
set(CMAKE_CXX_STANDARD_REQUIRED ON)
set(CMAKE_CXX_EXTENSIONS OFF)

set(CMAKE_EXPORT_COMPILE_COMMANDS ON)

set(BUILD_SHARED_LIBS OFF)
set(CMAKE_POSITION_INDEPENDENT_CODE ON)

# turn off libfranka tests
set(BUILD_TESTS OFF)
set(BUILD_EXAMPLES OFF)
set(RL_BUILD_DEMOS OFF)
set(RL_BUILD_RL_SG OFF)
set(RL_BUILD_TESTS OFF)
set(RL_BUILD_EXTRAS OFF)

option(INCLUDE_UTN_MODELS "Whether to include the private UTN models. Requires GITLAB_MODELS_TOKEN to be set to a valid token wit read_api permissions" OFF)

include(FetchContent)

find_package(glfw3 REQUIRED)
find_package(Python3 COMPONENTS Interpreter Development REQUIRED)
find_package(MuJoCo REQUIRED)

FetchContent_Declare(
    libfranka
    GIT_REPOSITORY https://github.com/frankaemika/libfranka.git
    GIT_TAG 0.13.3
    GIT_PROGRESS TRUE
    EXCLUDE_FROM_ALL
)
FetchContent_Declare(rl
    GIT_REPOSITORY https://github.com/roboticslibrary/rl.git
    GIT_TAG 0b3797215345a1d37903634095361233d190b2e6
    GIT_PROGRESS TRUE
    EXCLUDE_FROM_ALL
)
FetchContent_Declare(pybind11
    GIT_REPOSITORY https://github.com/pybind/pybind11.git
    GIT_TAG v2.13.4
    GIT_PROGRESS TRUE
    EXCLUDE_FROM_ALL
)

<<<<<<< HEAD
FetchContent_Declare(Eigen3
    GIT_REPOSITORY https://gitlab.com/libeigen/eigen
    GIT_TAG 3.4.0
    GIT_PROGRESS TRUE
    EXCLUDE_FROM_ALL
)

FetchContent_Declare(glfw3
    GIT_REPOSITORY https://github.com/glfw/glfw.git
    GIT_TAG 3.4.0
    GIT_PROGRESS TRUE
    EXCLUDE_FROM_ALL
)

FetchContent_MakeAvailable(libfranka rl Eigen3 glfw3)
=======
FetchContent_MakeAvailable(libfranka rl pybind11)
>>>>>>> 4a1d6300

if (${INCLUDE_UTN_MODELS})
    if (DEFINED GITLAB_MODELS_TOKEN)
        include(download_scenes)
        set(ref 77e8782a3488cbf01361d2322f02e75c0d820644)
        FetchContent_Declare(
            scenes
            URL         "https://gitos.rrze.fau.de/api/v4/projects/1100/repository/archive?path=scenes&sha=${ref}"
            HTTP_HEADER "PRIVATE-TOKEN: ${GITLAB_MODELS_TOKEN}"
        )
        FetchContent_MakeAvailable(scenes)
        resolve_symlinks(${ref})
    else()
      message(FATAL_ERROR "GITLAB_MODELS_TOKEN missing. Not including lab scene")
    endif()
endif()
include(compile_scenes)

add_subdirectory(src)<|MERGE_RESOLUTION|>--- conflicted
+++ resolved
@@ -67,25 +67,7 @@
     EXCLUDE_FROM_ALL
 )
 
-<<<<<<< HEAD
-FetchContent_Declare(Eigen3
-    GIT_REPOSITORY https://gitlab.com/libeigen/eigen
-    GIT_TAG 3.4.0
-    GIT_PROGRESS TRUE
-    EXCLUDE_FROM_ALL
-)
-
-FetchContent_Declare(glfw3
-    GIT_REPOSITORY https://github.com/glfw/glfw.git
-    GIT_TAG 3.4.0
-    GIT_PROGRESS TRUE
-    EXCLUDE_FROM_ALL
-)
-
-FetchContent_MakeAvailable(libfranka rl Eigen3 glfw3)
-=======
 FetchContent_MakeAvailable(libfranka rl pybind11)
->>>>>>> 4a1d6300
 
 if (${INCLUDE_UTN_MODELS})
     if (DEFINED GITLAB_MODELS_TOKEN)
