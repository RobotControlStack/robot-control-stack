--- conflicted
+++ resolved
@@ -98,11 +98,7 @@
 if (${INCLUDE_UTN_MODELS})
     if (DEFINED GITLAB_MODELS_TOKEN)
         include(download_scenes)
-<<<<<<< HEAD
-        set(ref b13a8d55bacc6470ece0788c654739e5cdef9265)
-=======
         set(ref b8234983a5e35e222c955f9145ac4cd129827a8e)
->>>>>>> e1ce3c67
         FetchContent_Declare(
             scenes
             URL         "https://gitos.rrze.fau.de/api/v4/projects/1100/repository/archive?path=scenes&sha=${ref}"
