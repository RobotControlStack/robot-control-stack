--- conflicted
+++ resolved
@@ -23,8 +23,8 @@
 class IK {
  public:
   virtual ~IK(){};
-  virtual std::optional<Vector7d> ik(
-      const Pose& pose, const Vector7d& q0,
+  virtual std::optional<VectorXd> ik(
+      const Pose& pose, const VectorXd& q0,
       const Pose& tcp_offset = Pose::Identity()) = 0;
 };
 
@@ -39,18 +39,11 @@
   } rl_data;
 
  public:
-<<<<<<< HEAD
   RL(const std::string& urdf_path, size_t max_duration_ms = 300);
-  std::optional<Vector7d> ik(
-      const Pose& pose, const Vector7d& q0,
+  std::optional<VectorXd> ik(
+      const Pose& pose, const VectorXd& q0,
       const Pose& tcp_offset = Pose::Identity()) override;
 };
-=======
-  IK(const std::string& urdf_path, size_t max_duration_ms = 300);
-  std::optional<VectorXd> ik(const Pose& pose, const VectorXd& q0,
-                             const Pose& tcp_offset = Pose::Identity());
-  Pose forward(const VectorXd& q0, const Pose& tcp_offset = Pose::Identity());
->>>>>>> b65a9505
 
 class Pin : public IK {
  private:
