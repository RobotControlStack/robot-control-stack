--- conflicted
+++ resolved
@@ -32,11 +32,7 @@
   this->rl_data.ik->setDuration(std::chrono::milliseconds(max_duration_ms));
 }
 
-<<<<<<< HEAD
-std::optional<Vector7d> RL::ik(const Pose& pose, const Vector7d& q0,
-=======
 std::optional<VectorXd> IK::ik(const Pose& pose, const VectorXd& q0,
->>>>>>> b65a9505
                                const Pose& tcp_offset) {
   // pose is assumed to be in the robots coordinate frame
   this->rl_data.kin->setPosition(q0);
