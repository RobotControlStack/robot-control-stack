--- conflicted
+++ resolved
@@ -76,10 +76,6 @@
   void wait_for_convergence(rcs::common::Vector7d target_angles);
   bool collision(std::set<size_t> const &geom_ids);
   void render_loop();
-<<<<<<< HEAD
-=======
-  void reset();  // TODO: Expose to python API
->>>>>>> 6c957030
 };
 }  // namespace sim
 }  // namespace rcs
