#include <GLFW/glfw3.h>
#include <mujoco/mjdata.h>
#include <mujoco/mjmodel.h>
#include <mujoco/mujoco.h>

#include <cstdlib>
#include <iostream>
#include <memory>
#include <thread>

#include "common/Pose.h"
#include "sim.h"
#include "sim/SimRobot.h"

// const std::string mjcf = MODEL_DIR "/mjcf/fr3_modular/scene.xml";
// const std::string urdf = MODEL_DIR "/fr3/urdf/fr3_from_panda.urdf";
const std::string mjcf = "build/_deps/scenes-src/scenes/lab/scene.xml";
const std::string urdf_path = "build/_deps/scenes-src/scenes/lab/assets/fr3.urdf";
static const Eigen::Matrix<double, 1, 3, Eigen::RowMajor> iso_cube_center(
    0.498, 0.0, 0.226);
static const float iso_cube_size = 0.4;
static rcs::common::Pose target;
static rcs::common::Pose actual_cartesian_pose;

void rendering_loop(mjModel* m, mjData* d) {
  mjvCamera cam;   // abstract camera
  mjvOption opt;   // visualization options
  mjvScene scn;    // abstract scene
  mjrContext con;  // custom GPU context
  mjvPerturb pert;

  // init GLFW, create window, make OpenGL context current, request v-sync
  glfwInit();
  GLFWwindow* window = glfwCreateWindow(1200, 900, "Demo", NULL, NULL);
  glfwMakeContextCurrent(window);
  glfwSwapInterval(1);

  // initialize visualization data structures
  mjv_defaultCamera(&cam);
  mjv_defaultPerturb(&pert);
  mjv_defaultOption(&opt);
  mjr_defaultContext(&con);

  // create scene and context
  mjv_makeScene(m, &scn, 1000);
  mjr_makeContext(m, &con, mjFONTSCALE_100);

  while (!glfwWindowShouldClose(window)) {
    // get framebuffer viewport
    mjrRect viewport = {0, 0, 0, 0};
    glfwGetFramebufferSize(window, &viewport.width, &viewport.height);

    // update scene and render
    mjv_updateScene(m, d, &opt, NULL, &cam, mjCAT_ALL, &scn);
    mjvGeom newgeom;
    Eigen::Vector3d pos = target.translation();
    float marker_col[4] = {1, 0, 0, 1};
    mjtNum size = 0.015;
    mjv_initGeom(&newgeom, mjGEOM_SPHERE, &size, pos.data(), NULL, marker_col);
    mjvGeom* thisgeom = scn.geoms + scn.ngeom;
    *thisgeom = newgeom;
    thisgeom->segid = scn.ngeom;
    scn.ngeom++;

    mjr_render(viewport, &scn, &con);

    // swap OpenGL buffers (blocking call due to v-sync)
    glfwSwapBuffers(window);

    // process pending GUI events, call GLFW callbacks
    glfwPollEvents();
  }

  // close GLFW, free visualization storage
  glfwTerminate();
  mjv_freeScene(&scn);
  mjr_freeContext(&con);
}

rcs::common::RPY random_rpy() {
  std::random_device rd;
  std::mt19937 gen(rd());
  std::uniform_real_distribution<double> distr_angle(-std::numbers::pi,
                                                     std::numbers::pi);
  return rcs::common::RPY(0, 180 * std::numbers::pi / 180, distr_angle(gen));
}

Eigen::Vector3d random_point_in_iso_cube() {
  std::random_device rd;
  std::mt19937 gen(rd());
  std::uniform_real_distribution<double> distr_x(
      iso_cube_center[0] - iso_cube_size / 2,
      iso_cube_center[0] + iso_cube_size / 2);
  std::uniform_real_distribution<double> distr_y(
      iso_cube_center[1] - iso_cube_size / 2,
      iso_cube_center[1] + iso_cube_size / 2);
  std::uniform_real_distribution<double> distr_z(
      iso_cube_center[2] - iso_cube_size / 2,
      iso_cube_center[2] + iso_cube_size / 2);
  return Eigen::Vector3d(distr_x(gen), distr_y(gen), distr_z(gen));
}

rcs::common::Pose random_pose_in_iso_cube() {
  return rcs::common::Pose(random_rpy(), random_point_in_iso_cube());
}
auto create_mj_datastructures() {
  char error[1000];
  mjModel* m = mj_loadXML(mjcf.c_str(), NULL, error, 1000);
  if (not m) {
    std::cout << error << std::endl;
    exit(EXIT_FAILURE);
  }
  mjData* d = mj_makeData(m);
  if (not d) {
    std::cout << "Failed to create mjData datastructure" << std::endl;
  }
  return std::pair(m, d);
}

int test_sim() {
  auto [m, d] = create_mj_datastructures();
  auto sim = std::make_shared<rcs::sim::Sim>(m, d);
  auto cfg = sim->get_config();
  cfg.realtime = true;
  cfg.async = false;
  sim->set_config(cfg);
  std::string id = "0";

<<<<<<< HEAD
  auto ik = std::make_shared<rcs::common::RL>(urdf_path);
  auto fr3 = rcs::sim::FR3(sim, id, ik);
=======
  auto ik = std::make_shared<rcs::common::IK>(urdf);
>>>>>>> b65a9505
  auto tcp_offset = rcs::common::Pose(rcs::common::FrankaHandTCPOffset());
  rcs::sim::SimRobotConfig fr3_config;
  fr3_config.tcp_offset = tcp_offset;
  fr3_config.seconds_between_callbacks = 0.05;  // 20hz
  fr3_config.add_id(id);
  auto fr3 = rcs::sim::SimRobot(sim, ik, fr3_config);
  std::jthread t(rendering_loop, m, d);
  sim->step(1);
  for (size_t i = 0; i < 100; ++i) {
    auto desired_pose = random_pose_in_iso_cube();
    target = desired_pose;
    fr3.set_cartesian_position(desired_pose);
    sim->step_until_convergence();
    auto state = fr3.get_state();
    if (state->ik_success) {
      if (state->is_moving) {
        throw std::runtime_error(
            "FR3 should not be moving at the end of a step");
      }
      if (not state->is_arrived) {
        throw std::runtime_error("FR3 should be arrived at the end of a step");
      }
      /* According to fact sheet, pose repeatability within iso cube is 0.1
       * millimeters, i.e. 0.0001 meters.
       * We don't quite get there (IK / floating point accuracy?)
       * I Just tested the IK, here is a sample computed / desired position
       * IK solution
       *    -0.507646     0.861566   4.7215e-11     0.500292
       *     0.861566     0.507646 -3.47652e-11   -0.0312635
       *  -5.3921e-11  2.30303e-11           -1     0.461741
       * Desired position
       *    -0.507646     0.861566  1.22465e-16     0.500292
       *     0.861566     0.507646            0   -0.0312635
       * -6.21687e-17  1.05511e-16           -1     0.461741
       * So the problem seems to come from the mujoco part. Could be either
       * the PID controllers, or the calculated position of the end effector.
       * Maybe also when we take the inverse of the tcp offset?
       * Nope:
       * TCP offset:
       *     1      0      0      0
       *     0      1      0      0
       *     0      0      1 0.1034
       *     0      0      0      1
       * roll: -0        pitch: 0        yaw: -0
       * Inverse tcp offset:
       *      1       0       0       0
       *      0       1       0       0
       *      0       0       1 -0.1034
       *      0       0       0       1
       * Next test: compare the actual angles with the computed angles
       *
       * Actual angles: -0.394268
       * -0.617676
       *  0.480793
       *   -2.4452
       *  0.282081
       *   1.86158
       *   2.34344
       * Difference:  -0.00112583
       *  -0.00125228
       * -0.000798704
       *    0.0063457
       *   0.00154612
       *   0.00233189
       *    0.0188265
       * That seems to be the problem... So the PID controllers?
       * Verification: bypass the PID controllers by setting the angles
       * directly. Yep, when setting the angles directly we can get the 1mm
       * precision and the rtol can be set to .01 degrees.
       *
       * Note: mujoco actually does not implement a PID controller.
       */
      auto current_pose = fr3.get_cartesian_position();
      long double rtol = 3 * (std::numbers::pi / 180.0);  // 3 degrees
      long double ttol =
          1.875 / 100.0;  // 1.875 cm found after short bisection search
      if (not desired_pose.is_close(current_pose, rtol, ttol)) {
        std::cout << desired_pose.str() << std::endl;
        std::cout << current_pose.str() << std::endl;
        std::cout
            << "Translation distance: "
            << (desired_pose.translation() - current_pose.translation()).norm()
            << std::endl;
        std::cout << "Translation tolerance: " << ttol << std::endl;
        std::cout << "Rotational distance: "
                  << desired_pose.quaternion().normalized().angularDistance(
                         current_pose.quaternion().normalized())
                  << std::endl;
        std::cout << "Rotational tolerance: " << rtol << std::endl;
        std::cout << "Computed angles: " << fr3.get_state()->target_angles
                  << std::endl;
        std::cout << "Actual angles: " << fr3.get_joint_position() << std::endl;
        std::cout << "Difference: "
                  << fr3.get_state()->target_angles - fr3.get_joint_position()
                  << std::endl;
        throw std::runtime_error(
            "FR3 should be close to the desired cartesian pose");
      }
    }
  }
  return EXIT_SUCCESS;
}

int main() { return test_sim(); }<|MERGE_RESOLUTION|>--- conflicted
+++ resolved
@@ -126,12 +126,7 @@
   sim->set_config(cfg);
   std::string id = "0";
 
-<<<<<<< HEAD
   auto ik = std::make_shared<rcs::common::RL>(urdf_path);
-  auto fr3 = rcs::sim::FR3(sim, id, ik);
-=======
-  auto ik = std::make_shared<rcs::common::IK>(urdf);
->>>>>>> b65a9505
   auto tcp_offset = rcs::common::Pose(rcs::common::FrankaHandTCPOffset());
   rcs::sim::SimRobotConfig fr3_config;
   fr3_config.tcp_offset = tcp_offset;
