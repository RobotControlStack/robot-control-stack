#include "sim/sim.h"

#include <GLFW/glfw3.h>
#include <assert.h>

#include <chrono>
#include <functional>
#include <thread>

namespace rcs {
namespace sim {

void process_condition_callbacks(std::vector<ConditionCallback>& cbs,
                                 mjtNum time) {
  for (int i = 0; i < std::size(cbs); ++i) {
    mjtNum dt = time - cbs[i].last_call_timestamp;
    if (dt > cbs[i].seconds_between_calls) {
      cbs[i].last_return_value = cbs[i].cb();
      cbs[i].last_call_timestamp = time;
    }
  }
}

bool get_last_return_value(ConditionCallback cb) {
  return cb.last_return_value;
}

Sim::Sim(mjModel* m, mjData* d) : m(m), d(d), renderer(m){};

bool Sim::set_config(const Config& cfg) {
  if (cfg.async) {
    /* Not implemented :) */
    return false;
  }
  this->cfg = cfg;
  return true;
}

Config Sim::get_config() { return this->cfg; }

void Sim::invoke_callbacks() {
  for (int i = 0; i < std::size(this->callbacks); ++i) {
    Callback& cb = this->callbacks[i];
    mjtNum dt = this->d->time - cb.last_call_timestamp;
    if (dt > cb.seconds_between_calls) {
      cb.cb();
      cb.last_call_timestamp = this->d->time;
    }
  }
}

bool Sim::invoke_condition_callbacks() {
  process_condition_callbacks(this->any_callbacks, this->d->time);
  process_condition_callbacks(this->all_callbacks, this->d->time);
  if (std::any_of(this->any_callbacks.begin(), this->any_callbacks.end(),
                  get_last_return_value)) {
    return true;
  }
  if (std::all_of(this->all_callbacks.begin(), this->all_callbacks.end(),
                  get_last_return_value)) {
    return true;
  }
  return false;
}

void Sim::invoke_rendering_callbacks() {
  // bool scene_updated = false;
  for (size_t i = 0; i < std::size(this->rendering_callbacks); ++i) {
    RenderingCallback& cb = this->rendering_callbacks[i];
    mjtNum dt = this->d->time - cb.last_call_timestamp;
    if (dt > cb.seconds_between_calls) {
      // if (!scene_updated) {
      //   // update scene once for all cameras
      //   mjv_updateScene(this->m, this->d, &this->renderer.opt, NULL, NULL, mjCAT_ALL,
      //                   &this->renderer.scene);
      //   scene_updated = true;
      // }
      mjrContext* ctx = this->renderer.get_context(cb.id);
<<<<<<< HEAD
      cb.cb(*ctx, this->renderer.scene);
      cb.last_call_timestamp = this->d->time;
=======
      cb.cb(cb.id, *ctx, this->renderer.scene, this->renderer.opt);
>>>>>>> 8e873624
    }
  }
}

void Sim::step_until_convergence() {
  /* Reset the condition callbacks */
  for (size_t i = 0; i < std::size(this->any_callbacks); ++i) {
    this->any_callbacks[i].last_return_value = false;
  }
  for (size_t i = 0; i < std::size(this->all_callbacks); ++i) {
    this->all_callbacks[i].last_return_value = false;
  }
  /* Step until all all_callbacks returned true or any any_callback returned
   * true */
  bool converged = false;
  while (not converged) {
    this->step(1);
    converged = invoke_condition_callbacks();
  };
}

void Sim::step(size_t k) {
  for (size_t i = 0; i < k; ++i) {
    mj_step1(this->m, this->d);
    this->invoke_callbacks();
    mj_step2(this->m, this->d);
    this->invoke_rendering_callbacks();
    if (this->cfg.realtime) {
      std::this_thread::sleep_for(std::chrono::milliseconds(10));
    }
  }
}

void Sim::register_cb(std::function<void(void)> cb,
                      mjtNum seconds_between_calls) {
  this->callbacks.push_back(Callback{cb, seconds_between_calls, 0.0});
}

void Sim::register_any_cb(std::function<bool(void)> cb,
                          mjtNum seconds_between_calls) {
  this->any_callbacks.push_back(
      ConditionCallback{cb, seconds_between_calls, 0.0, false});
}

void Sim::register_all_cb(std::function<bool(void)> cb,
                          mjtNum seconds_between_calls) {
  this->all_callbacks.push_back(
      ConditionCallback{cb, seconds_between_calls, 0.0, false});
}

void Sim::register_rendering_callback(
    std::function<void(const std::string&, mjrContext&, mjvScene&, mjvOption&)> cb,
    const std::string& id, mjtNum seconds_between_calls, size_t width, size_t height, bool offscreen) {
  this->renderer.register_context(id, width, height, offscreen);
  // dont register off screen in normal callback, but special gui callback
  this->rendering_callbacks.push_back(RenderingCallback{
      .cb = cb,
      .id = id,
      .seconds_between_calls = seconds_between_calls,
      .last_call_timestamp = 0});
}
}  // namespace sim
}  // namespace rcs<|MERGE_RESOLUTION|>--- conflicted
+++ resolved
@@ -76,12 +76,8 @@
       //   scene_updated = true;
       // }
       mjrContext* ctx = this->renderer.get_context(cb.id);
-<<<<<<< HEAD
-      cb.cb(*ctx, this->renderer.scene);
+      cb.cb(cb.id, *ctx, this->renderer.scene, this->renderer.opt);
       cb.last_call_timestamp = this->d->time;
-=======
-      cb.cb(cb.id, *ctx, this->renderer.scene, this->renderer.opt);
->>>>>>> 8e873624
     }
   }
 }
