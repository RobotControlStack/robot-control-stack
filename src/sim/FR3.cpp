#include "FR3.h"

#include <math.h>

#include <algorithm>
#include <cstdlib>
#include <cstring>
#include <iostream>
#include <iterator>
#include <memory>
#include <set>
#include <stdexcept>
#include <tuple>
#include <utility>

#include "common/Robot.h"
#include "glfw_adapter.h"
#include "mujoco/mjmodel.h"
#include "mujoco/mujoco.h"
#include "rl/mdl/JacobianInverseKinematics.h"
#include "rl/mdl/UrdfFactory.h"

enum { SIM_KF_HOME = 0 };

double const POSE_REPEATABILITY = 0.0001;  // in meters

struct {
  std::vector<std::string> arm = {"link0_c", "link1_c",  "link2_c",  "link3_c",
                                  "link4_c", "link5_c0", "link5_c1", "link5_c2",
                                  "link6_c", "link7_c"};
  std::vector<std::string> hand = {"hand_c"};
  std::vector<std::string> gripper = {
      "finger_0_left",
      "fingertip_pad_collision_1_left",
      "fingertip_pad_collision_2_left",
      "fingertip_pad_collision_3_left",
      "fingertip_pad_collision_4_left",
      "fingertip_pad_collision_5_left",
      "finger_0_right",
      "fingertip_pad_collision_1_right",
      "fingertip_pad_collision_2_right",
      "fingertip_pad_collision_3_right",
      "fingertip_pad_collision_4_right",
      "fingertip_pad_collision_5_right",
  };
} const cgeom_names;

static void init_geom_ids(std::set<size_t>& ids,
                          std::vector<std::string> const& names,
                          mjModel const& m) {
  for (auto const& name : names) {
    int id = mj_name2id(&m, mjOBJ_GEOM, name.c_str());
    if (id == -1)
      throw std::runtime_error(std::string("No geom named ") + name);
    ids.insert(id);
  }
}

template <typename T>
std::set<T> set_union(const std::set<T>& a, const std::set<T>& b) {
  std::set<T> result = a;
  result.insert(b.begin(), b.end());
  return result;
}

namespace rcs {
namespace sim {
using std::endl;

<<<<<<< HEAD
FR3::FR3(const std::string& mjmdl, const std::string& rlmdl, std::optional<bool> render)
    : models(), exit_requested(false) {
=======
FR3::FR3(const std::string& mjmdl, const std::string& rlmdl)
    : models(), cfg(0, true, false, false), exit_requested(false) {
>>>>>>> 986f8b20
  /* Load models */
  char err[1024];
  this->models.mj.mdl = std::shared_ptr<mjModel>(
      mj_loadXML(mjmdl.c_str(), NULL, err, sizeof(err)));
  if (!this->models.mj.mdl.get()) throw std::runtime_error(err);
  /* Throws in case of a failure */
  this->models.rl.mdl = rl::mdl::UrdfFactory().create(rlmdl);
  /* The next line can call exit(EXIT_FAILURE). What happens in such a case and
   * what should we do about it? */
  this->models.mj.data =
      std::shared_ptr<mjData>(mj_makeData(this->models.mj.mdl.get()));
  this->models.rl.kin =
      std::dynamic_pointer_cast<rl::mdl::Kinematic>(this->models.rl.mdl);
  this->models.rl.ik = std::make_shared<rl::mdl::JacobianInverseKinematics>(
      this->models.rl.kin.get());
  /* Initialize collision geom id map */
  init_geom_ids(this->cgeom_ids.arm, cgeom_names.arm, *this->models.mj.mdl);
  init_geom_ids(this->cgeom_ids.gripper, cgeom_names.gripper,
                *this->models.mj.mdl);
  init_geom_ids(this->cgeom_ids.hand, cgeom_names.hand, *this->models.mj.mdl);
  this->models.rl.ik->setDuration(std::chrono::milliseconds(this->cfg.ik_duration));
  /* Initialize sim */
  this->reset();
  if (render.value_or(true))
    this->render_thread = std::jthread(std::bind(&FR3::render_loop, this));
}

FR3::~FR3() { this->exit_requested = true; }

bool FR3::set_parameters(common::RConfig const& cfg) {
  this->cfg = dynamic_cast<FR3Config const&>(cfg);
  this->models.rl.ik->setDuration(std::chrono::milliseconds(this->cfg.ik_duration));
  return true;
}

std::unique_ptr<common::RConfig> FR3::get_parameters() {
  std::unique_ptr<common::RConfig> ret = std::make_unique<common::RConfig>();
  *ret = this->cfg;
  return ret;
}

std::unique_ptr<common::RState> FR3::get_state() {
  std::unique_ptr<FR3State> ret = std::make_unique<FR3State>();
  return ret;
}

common::Pose FR3::get_cartesian_position() {
  int tcp_id = mj_name2id(this->models.mj.mdl.get(), mjOBJ_SITE, "tcp");
  if (tcp_id == -1) throw std::runtime_error("No site named \"tcp\"");
  return common::Pose(
      Eigen::Matrix3d(this->models.mj.data->site_xmat + 9 * tcp_id),
      Eigen::Vector3d(this->models.mj.data->site_xpos + 3 * tcp_id));
}

void FR3::set_joint_position(common::Vector7d const& q) {
  std::copy(q.begin(), q.end(), this->models.mj.data->ctrl);
  this->wait_for_convergence(q);
}

common::Vector7d FR3::get_joint_position() {
  return common::Vector7d(this->models.mj.data->qpos);
}

void FR3::move_home() { this->set_joint_position(q_home); }

void FR3::set_cartesian_position(common::Pose const& pose) {
  this->models.rl.kin->setPosition(
      common::Vector7d(this->models.mj.data->qpos));
  this->models.rl.kin->forwardPosition();
  this->models.rl.ik->addGoal(pose.affine_matrix(), 0);
  if (this->models.rl.ik->solve()) {
    this->models.rl.kin->forwardPosition();
    rl::math::Vector pos = this->models.rl.kin->getPosition();
    std::copy(pos.begin(), pos.end(), this->models.mj.data->ctrl);
    this->wait_for_convergence(pos);
  } else {
    this->state.ik_success = false;
  }
}

void FR3::wait_for_convergence(common::Vector7d target_angles) {
  bool arrived = false;
  bool moving = false;
  std::pair<common::Vector7d, Eigen::Map<common::Vector7d>> angles(
      this->models.mj.data->qpos, this->models.mj.data->qpos);
  // TODO: move to config
  double tolerance = .5 * (std::numbers::pi / 180);

  std::pair<common::Pose, common::Pose> marker(this->get_cartesian_position(),
                                               this->get_cartesian_position());
  float marker_col[4] = {0, 1, 0, 1};
  int marker_count = 0;

  while ((not arrived) or moving) {
    mj_step(this->models.mj.mdl.get(), this->models.mj.data.get());

    if (this->cfg.trajectory_trace) {
      if (marker_count == 0) {
        marker.first = marker.second;
        marker.second = this->get_cartesian_position();
        this->add_line(marker.first, marker.second, 0.003, marker_col);
      }
      marker_count = ++marker_count % 10;
    }

    // TODO: Replace by actual clock synchronization
    if (this->cfg.realtime)
      std::this_thread::sleep_for(std::chrono::milliseconds(10));

    moving = not angles.first.isApprox(angles.second, tolerance);
    arrived = angles.second.isApprox(target_angles, tolerance);
    angles.first = angles.second;
    if (this->collision(this->cgeom_ids.arm)) {
<<<<<<< HEAD
      this->state.collision = true;
=======
      std::cerr << "Collision detected" << std::endl;
>>>>>>> 986f8b20
      return this->reset();
    }
    if (not moving and not arrived and
        this->collision(
            set_union(this->cgeom_ids.hand, this->cgeom_ids.gripper))) {
      std::cerr << "Collision detected" << std::endl;
      return this->reset();
    }
  }
}

bool FR3::collision(std::set<size_t> const& geom_ids) {
  for (size_t i = 0; i < this->models.mj.data->ncon; ++i) {
    if (geom_ids.contains(this->models.mj.data->contact[i].geom[0]) ||
        geom_ids.contains(this->models.mj.data->contact[i].geom[1]))
      return true;
  }
  return false;
}

std::list<mjvGeom>::iterator FR3::add_sphere(const common::Pose& pose,
                                             double size, const float* rgba) {
  mjvGeom newgeom;
  mjtNum* pos = pose.translation().data();
  mjv_initGeom(&newgeom, mjGEOM_SPHERE, &size, pos, NULL, rgba);
  return this->markers.insert(this->markers.end(), newgeom);
}

std::list<mjvGeom>::iterator FR3::add_line(const common::Pose& pose_from,
                                           const common::Pose& pose_to,
                                           double size, const float* rgba) {
  mjvGeom newgeom;
  mjtNum* from = pose_from.translation().data();
  mjtNum* to = pose_to.translation().data();
  mjv_initGeom(&newgeom, mjGEOM_CAPSULE, &size, NULL, NULL, rgba);
  mjv_connector(&newgeom, mjGEOM_CAPSULE, size, from, to);
  return this->markers.insert(this->markers.end(), newgeom);
}

void FR3::remove_marker(std::list<mjvGeom>::iterator& it) {
  this->markers.erase(it);
}

void FR3::clear_markers() { this->markers.clear(); }

void FR3::render_loop() {
  constexpr int kMaxGeom = 20000;
  mjvCamera cam;
  mjvOption opt;
  mjvScene scn;
  mjvPerturb pert;
  size_t current_sim = 0;

  mujoco::GlfwAdapter ui_adapter = mujoco::GlfwAdapter();

  mjv_defaultOption(&opt);
  mjv_defaultScene(&scn);
  mjv_makeScene(this->models.mj.mdl.get(), &scn, kMaxGeom);
  mjv_defaultFreeCamera(this->models.mj.mdl.get(), &cam);

  ui_adapter.RefreshMjrContext(this->models.mj.mdl.get(), 1);
  mjuiState uistate = ui_adapter.state();
  std::memset(&uistate, 0, sizeof(mjuiState));
  uistate.nrect = 1;
  std::tie(uistate.rect[0].width, uistate.rect[0].height) =
      ui_adapter.GetFramebufferSize();
  if (!ui_adapter.IsGPUAccelerated()) {
    scn.flags[mjRND_SHADOW] = 0;
    scn.flags[mjRND_REFLECTION] = 0;
  }
  ui_adapter.SetVSync(true);
  while (!(ui_adapter.ShouldCloseWindow() or this->exit_requested)) {
    std::tie(uistate.rect[0].width, uistate.rect[0].height) =
        ui_adapter.GetFramebufferSize();
    mjv_updateScene(this->models.mj.mdl.get(), this->models.mj.data.get(), &opt,
                    NULL, &cam, mjCAT_ALL, &scn);

    // Add markers
    for (mjvGeom marker : this->markers) {
      if (scn.ngeom >= scn.maxgeom) {
        mj_warning(this->models.mj.data.get(), mjWARN_VGEOMFULL, scn.maxgeom);
        break;
      }
      mjvGeom* thisgeom = scn.geoms + scn.ngeom;
      *thisgeom = marker;
      thisgeom->segid = scn.ngeom;
      scn.ngeom++;
    }

    mjr_render(uistate.rect[0], &scn, &ui_adapter.mjr_context());
    ui_adapter.SwapBuffers();
    ui_adapter.PollEvents();
  }
}
void FR3::reset() {
  mj_resetDataKeyframe(this->models.mj.mdl.get(), this->models.mj.data.get(),
                       SIM_KF_HOME);
  mj_step(this->models.mj.mdl.get(), this->models.mj.data.get());
}
}  // namespace sim
}  // namespace rcs<|MERGE_RESOLUTION|>--- conflicted
+++ resolved
@@ -67,13 +67,8 @@
 namespace sim {
 using std::endl;
 
-<<<<<<< HEAD
 FR3::FR3(const std::string& mjmdl, const std::string& rlmdl, std::optional<bool> render)
     : models(), exit_requested(false) {
-=======
-FR3::FR3(const std::string& mjmdl, const std::string& rlmdl)
-    : models(), cfg(0, true, false, false), exit_requested(false) {
->>>>>>> 986f8b20
   /* Load models */
   char err[1024];
   this->models.mj.mdl = std::shared_ptr<mjModel>(
@@ -187,17 +182,12 @@
     arrived = angles.second.isApprox(target_angles, tolerance);
     angles.first = angles.second;
     if (this->collision(this->cgeom_ids.arm)) {
-<<<<<<< HEAD
       this->state.collision = true;
-=======
-      std::cerr << "Collision detected" << std::endl;
->>>>>>> 986f8b20
       return this->reset();
     }
     if (not moving and not arrived and
         this->collision(
             set_union(this->cgeom_ids.hand, this->cgeom_ids.gripper))) {
-      std::cerr << "Collision detected" << std::endl;
       return this->reset();
     }
   }
