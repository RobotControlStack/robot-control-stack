--- conflicted
+++ resolved
@@ -24,26 +24,6 @@
                                        .finished());
 
 struct {
-<<<<<<< HEAD
-  std::vector<std::string> arm = {"fr3_link0_collision", "fr3_link1_collision",
-                                  "fr3_link2_collision", "fr3_link3_collision",
-                                  "fr3_link4_collision", "fr3_link5_collision",
-                                  "fr3_link6_collision", "fr3_link7_collision"};
-  std::vector<std::string> hand = {"hand_c"};
-  std::vector<std::string> gripper = {
-      "finger_0_left",
-      "fingertip_pad_collision_1_left",
-      "fingertip_pad_collision_2_left",
-      "fingertip_pad_collision_3_left",
-      "fingertip_pad_collision_4_left",
-      "fingertip_pad_collision_5_left",
-      "finger_0_right",
-      "fingertip_pad_collision_1_right",
-      "fingertip_pad_collision_2_right",
-      "fingertip_pad_collision_3_right",
-      "fingertip_pad_collision_4_right",
-      "fingertip_pad_collision_5_right",
-=======
   std::array<std::string, 8> arm_collision_geoms{
       "fr3_link0_collision", "fr3_link1_collision", "fr3_link2_collision",
       "fr3_link3_collision", "fr3_link4_collision", "fr3_link5_collision",
@@ -51,7 +31,6 @@
   std::array<std::string, 7> joints = {
       "fr3_joint1", "fr3_joint2", "fr3_joint3", "fr3_joint4",
       "fr3_joint5", "fr3_joint6", "fr3_joint7",
->>>>>>> 332b1be3
   };
   std::array<std::string, 7> actuators = {
       "fr3_joint1", "fr3_joint2", "fr3_joint3", "fr3_joint4",
