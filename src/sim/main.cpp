--- conflicted
+++ resolved
@@ -109,21 +109,7 @@
   std::vector<rcs::common::Pose> action(NUM_THREADS);
   for (size_t i = 0; i < 100; ++i) {
     for (size_t j = 0; j < NUM_THREADS; ++j) {
-<<<<<<< HEAD
-      std::array<double, 6> random_action = random_point_in_iso_cube();
-      rl::math::Transform t;
-      t.setIdentity();
-      t.translation() << random_action[0], random_action[1], random_action[2];
-      t.rotate(
-          rl::math::AngleAxis(random_action[3], rl::math::Vector3::UnitX()));
-      t.rotate(
-          rl::math::AngleAxis(random_action[4], rl::math::Vector3::UnitY()));
-      t.rotate(
-          rl::math::AngleAxis(random_action[5], rl::math::Vector3::UnitZ()));
-      action[j] = rcs::common::Pose(t);
-=======
       action[j] = random_pose_in_iso_cube();
->>>>>>> ced61b00
     }
     sim.step(action);
   }
