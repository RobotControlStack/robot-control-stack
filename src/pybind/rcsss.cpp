#include <common/NRobotsWithGripper.h>
#include <common/Pose.h>
#include <common/Robot.h>
#include <common/utils.h>
#include <franka/exception.h>
#include <hw/FR3.h>
#include <hw/FrankaHand.h>
#include <pybind11/cast.h>
#include <pybind11/eigen.h>
#include <pybind11/operators.h>
#include <pybind11/pybind11.h>
#include <pybind11/stl.h>
#include <sim/FR3.h>
#include <sim/FrankaHand.h>
#include <sim/camera.h>

#include <memory>

#include "rl/mdl/UrdfFactory.h"

// TODO: define exceptions

#define STRINGIFY(x) #x
#define MACRO_STRINGIFY(x) STRINGIFY(x)

namespace py = pybind11;

/**
 * @brief Robot trampoline class for python bindings,
 * needed for pybind11 to override virtual functions,
 * see
 * https://pybind11.readthedocs.io/en/stable/advanced/classes.html
 */
class PyRobot : public rcs::common::Robot {
 public:
  using rcs::common::Robot::Robot;  // Inherit constructors

  rcs::common::RConfig *get_parameters() override {
    PYBIND11_OVERRIDE_PURE(rcs::common::RConfig *, rcs::common::Robot,
                           get_parameters, );
  }

  rcs::common::RState *get_state() override {
    PYBIND11_OVERRIDE_PURE(rcs::common::RState *, rcs::common::Robot,
                           get_state, );
  }

  rcs::common::Pose get_cartesian_position() override {
    PYBIND11_OVERRIDE_PURE(rcs::common::Pose, rcs::common::Robot,
                           get_cartesian_position, );
  }

  void set_joint_position(const rcs::common::Vector7d &q) override {
    PYBIND11_OVERRIDE_PURE(void, rcs::common::Robot, set_joint_position, q);
  }

  rcs::common::Vector7d get_joint_position() override {
    PYBIND11_OVERRIDE_PURE(rcs::common::Vector7d, rcs::common::Robot,
                           get_joint_position, );
  }

  void move_home() override {
    PYBIND11_OVERRIDE_PURE(void, rcs::common::Robot, move_home, );
  }
  void reset() override {
    PYBIND11_OVERRIDE_PURE(void, rcs::common::Robot, reset, );
  }

  void set_cartesian_position(const rcs::common::Pose &pose) override {
    PYBIND11_OVERRIDE_PURE(void, rcs::common::Robot, set_cartesian_position,
                           pose);
  }
};

/**
 * @brief Gripper trampoline class for python bindings
 */
class PyGripper : public rcs::common::Gripper {
 public:
  using rcs::common::Gripper::Gripper;  // Inherit constructors

  rcs::common::GConfig *get_parameters() override {
    PYBIND11_OVERRIDE_PURE(rcs::common::GConfig *, rcs::common::Gripper,
                           get_parameters, );
  }

  rcs::common::GState *get_state() override {
    PYBIND11_OVERRIDE_PURE(rcs::common::GState *, rcs::common::Gripper,
                           get_state, );
  }

  void set_normalized_width(double width, double force) override {
    PYBIND11_OVERRIDE_PURE(void, rcs::common::Gripper, set_normalized_width,
                           width, force);
  }

  double get_normalized_width() override {
    PYBIND11_OVERRIDE_PURE(bool, rcs::common::Gripper, get_normalized_width, );
  }

  bool is_grasped() override {
    PYBIND11_OVERRIDE_PURE(bool, rcs::common::Gripper, is_grasped, );
  }

  void grasp() override {
    PYBIND11_OVERRIDE_PURE(void, rcs::common::Gripper, grasp, );
  }

  void open() override {
    PYBIND11_OVERRIDE_PURE(void, rcs::common::Gripper, open, );
  }

  void shut() override {
    PYBIND11_OVERRIDE_PURE(void, rcs::common::Gripper, shut, );
  }
  void reset() override {
    PYBIND11_OVERRIDE_PURE(void, rcs::common::Gripper, reset, );
  }
};

PYBIND11_MODULE(_core, m) {
  m.doc() = R"pbdoc(
        Robot Control Stack Python Bindings
        -----------------------

        .. currentmodule:: _core

        .. autosummary::
           :toctree: _generate

    )pbdoc";
#ifdef VERSION_INFO
  m.attr("__version__") = MACRO_STRINGIFY(VERSION_INFO);
#else
  m.attr("__version__") = "dev";
#endif

  // COMMON MODULE
  auto common = m.def_submodule("common", "common module");

  common.def("IdentityTranslation", &rcs::common::IdentityTranslation);
  common.def("IdentityRotMatrix", &rcs::common::IdentityRotMatrix);
  common.def("IdentityRotQuartVec", &rcs::common::IdentityRotQuartVec);

  py::class_<rcs::common::RPY>(common, "RPY")
      .def(py::init<double, double, double>(), py::arg("roll") = 0.0,
           py::arg("pitch") = 0.0, py::arg("yaw") = 0.0)
      .def(py::init<Eigen::Vector3d>(), py::arg("rpy"))
      .def_readwrite("roll", &rcs::common::RPY::roll)
      .def_readwrite("pitch", &rcs::common::RPY::pitch)
      .def_readwrite("yaw", &rcs::common::RPY::yaw)
      .def("rotation_matrix", &rcs::common::RPY::rotation_matrix)
      .def("as_vector", &rcs::common::RPY::as_vector)
      .def("as_quaternion_vector", &rcs::common::RPY::as_quaternion_vector)
      .def("is_close", &rcs::common::RPY::is_close, py::arg("other"),
           py::arg("eps") = 1e-8)
      .def("__str__", &rcs::common::RPY::str)
      .def(py::self + py::self)
      .def(py::pickle(
          [](const rcs::common::RPY &p) {  // dump
            return py::make_tuple(p.roll, p.pitch, p.yaw);
          },
          [](py::tuple t) {  // load
            return rcs::common::RPY(t[0].cast<double>(), t[1].cast<double>(),
                                    t[2].cast<double>());
          }));

  py::class_<rcs::common::Pose>(common, "Pose")
      .def(py::init<>())
      .def(py::init<const Eigen::Matrix4d &>(), py::arg("pose_matrix"))
      .def(py::init<const Eigen::Matrix3d &, const Eigen::Vector3d &>(),
           py::arg("rotation"), py::arg("translation"))
      .def(py::init<const Eigen::Vector4d &, const Eigen::Vector3d &>(),
           py::arg("quaternion"), py::arg("translation"))
      .def(py::init<const rcs::common::RPY &, const Eigen::Vector3d &>(),
           py::arg("rpy"), py::arg("translation"))
      .def(py::init<const Eigen::Vector3d &, const Eigen::Vector3d &>(),
           py::arg("rpy_vector"), py::arg("translation"))
      .def(py::init<const Eigen::Vector3d &>(), py::arg("translation"))
      .def(py::init<const Eigen::Vector4d &>(), py::arg("quaternion"))
      .def(py::init<const rcs::common::RPY &>(), py::arg("rpy"))
      .def(py::init<const Eigen::Matrix3d &>(), py::arg("rotation"))
      .def(py::init<const rcs::common::Pose &>(), py::arg("pose"))
      .def("translation", &rcs::common::Pose::translation)
      .def("rotation_m", &rcs::common::Pose::rotation_m)
      .def("rotation_q", &rcs::common::Pose::rotation_q)
      .def("pose_matrix", &rcs::common::Pose::pose_matrix)
      .def("rotation_rpy", &rcs::common::Pose::rotation_rpy)
      .def("xyzrpy", &rcs::common::Pose::xyzrpy)
      .def("interpolate", &rcs::common::Pose::interpolate, py::arg("dest_pose"),
           py::arg("progress"))
      .def("inverse", &rcs::common::Pose::inverse)
      .def("is_close", &rcs::common::Pose::is_close, py::arg("other"),
           py::arg("eps_r") = 1e-8, py::arg("eps_t") = 1e-8)
      .def("__str__", &rcs::common::Pose::str)
      .def(py::self * py::self)
      .def(py::pickle(
          [](const rcs::common::Pose &p) {  // dump
            return p.affine_array();
          },
          [](std::array<double, 16> t) {  // load
            return rcs::common::Pose(t);
          }));

  py::class_<rcs::common::RConfig>(common, "RConfig");
  py::class_<rcs::common::RState>(common, "RState");
  py::class_<rcs::common::GConfig>(common, "GConfig");
  py::class_<rcs::common::GState>(common, "GState");

  // holder type should be smart pointer as we deal with smart pointer
  // instances of this class
  py::class_<rcs::common::Robot, PyRobot, std::shared_ptr<rcs::common::Robot>>(
      common, "Robot")
      .def("get_parameters", &rcs::common::Robot::get_parameters)
      .def("get_state", &rcs::common::Robot::get_state)
      .def("get_cartesian_position",
           &rcs::common::Robot::get_cartesian_position)
      .def("set_joint_position", &rcs::common::Robot::set_joint_position,
           py::arg("q"))
      .def("get_joint_position", &rcs::common::Robot::get_joint_position)
      .def("move_home", &rcs::common::Robot::move_home)
      .def("reset", &rcs::common::Robot::reset)
      .def("set_cartesian_position",
           &rcs::common::Robot::set_cartesian_position, py::arg("pose"));

  py::class_<rcs::common::Gripper, PyGripper,
             std::shared_ptr<rcs::common::Gripper>>(common, "Gripper")
      .def("get_parameters", &rcs::common::Gripper::get_parameters)
      .def("get_state", &rcs::common::Gripper::get_state)
      .def("set_normalized_width", &rcs::common::Gripper::set_normalized_width,
           py::arg("width"), py::arg("force") = 0)
      .def("get_normalized_width", &rcs::common::Gripper::get_normalized_width)
      .def("grasp", &rcs::common::Gripper::grasp)
      .def("is_grasped", &rcs::common::Gripper::is_grasped)
      .def("open", &rcs::common::Gripper::open)
      .def("shut", &rcs::common::Gripper::shut)
      .def("reset", &rcs::common::Gripper::reset);

  py::class_<rcs::common::RobotWithGripper,
             std::shared_ptr<rcs::common::RobotWithGripper>>(common,
                                                             "RobotWithGripper")
      .def(py::init<std::shared_ptr<rcs::common::Robot>,
                    std::optional<std::shared_ptr<rcs::common::Gripper>>>(),
           py::arg("robot"), py::arg("gripper"));

  py::class_<rcs::common::NRobotsWithGripper>(common, "NRobotsWithGripper")
      .def(py::init<
               std::vector<std::shared_ptr<rcs::common::RobotWithGripper>>>(),
           py::arg("robots_with_gripper"))
      .def("get_parameters_r",
           &rcs::common::NRobotsWithGripper::get_parameters_r, py::arg("idxs"))
      .def("get_state_r", &rcs::common::NRobotsWithGripper::get_state_r,
           py::arg("idxs"))
      .def("get_cartesian_position",
           &rcs::common::NRobotsWithGripper::get_cartesian_position,
           py::arg("idxs"))
      .def("set_joint_position",
           &rcs::common::NRobotsWithGripper::set_joint_position,
           py::arg("idxs"), py::arg("q"))
      .def("get_joint_position",
           &rcs::common::NRobotsWithGripper::get_joint_position,
           py::arg("idxs"))
      .def("move_home", &rcs::common::NRobotsWithGripper::move_home,
           py::arg("idxs"))
      .def("set_cartesian_position",
           &rcs::common::NRobotsWithGripper::set_cartesian_position,
           py::arg("idxs"), py::arg("pose"))
      .def("get_parameters_g",
           &rcs::common::NRobotsWithGripper::get_parameters_g, py::arg("idxs"))
      .def("get_state_g", &rcs::common::NRobotsWithGripper::get_state_g,
           py::arg("idxs"))
      .def("grasp", &rcs::common::NRobotsWithGripper::grasp, py::arg("idxs"))
      .def("open", &rcs::common::NRobotsWithGripper::open, py::arg("idxs"))
      .def("shut", &rcs::common::NRobotsWithGripper::shut, py::arg("idxs"));

  // HARDWARE MODULE
  auto hw = m.def_submodule("hw", "hardware module");

  py::class_<rcs::hw::FR3State, rcs::common::RState>(hw, "FR3State")
      .def(py::init<>());
  py::class_<rcs::hw::FR3Load>(hw, "FR3Load")
      .def(py::init<>())
      .def_readwrite("load_mass", &rcs::hw::FR3Load::load_mass)
      .def_readwrite("f_x_cload", &rcs::hw::FR3Load::f_x_cload)
      .def_readwrite("load_inertia", &rcs::hw::FR3Load::load_inertia);

  py::enum_<rcs::hw::IKController>(hw, "IKController")
      .value("internal", rcs::hw::IKController::internal)
      .value("robotics_library", rcs::hw::IKController::robotics_library)
      .export_values();

  py::class_<rcs::hw::FR3Config, rcs::common::RConfig>(hw, "FR3Config")
      .def(py::init<>())
      .def_readwrite("controller", &rcs::hw::FR3Config::controller)
      .def_readwrite("speed_factor", &rcs::hw::FR3Config::speed_factor)
      .def_readwrite("guiding_mode_enabled",
                     &rcs::hw::FR3Config::guiding_mode_enabled)
      .def_readwrite("load_parameters", &rcs::hw::FR3Config::load_parameters)
      .def_readwrite("nominal_end_effector_frame",
                     &rcs::hw::FR3Config::nominal_end_effector_frame);

  py::class_<rcs::hw::FHConfig, rcs::common::GConfig>(hw, "FHConfig")
      .def(py::init<>())
      .def_readwrite("grasping_width", &rcs::hw::FHConfig::grasping_width)
      .def_readwrite("speed", &rcs::hw::FHConfig::speed)
      .def_readwrite("force", &rcs::hw::FHConfig::force)
      .def_readwrite("epsilon_inner", &rcs::hw::FHConfig::epsilon_inner)
      .def_readwrite("epsilon_outer", &rcs::hw::FHConfig::epsilon_outer);

  py::class_<rcs::hw::FHState, rcs::common::GState>(hw, "FHState")
      .def(py::init<>())
      .def_readonly("width", &rcs::hw::FHState::width)
      .def_readonly("is_grasped", &rcs::hw::FHState::is_grasped)
      .def_readonly("last_commanded_width",
                    &rcs::hw::FHState::last_commanded_width)
      .def_readonly("max_unnormalized_width",
                    &rcs::hw::FHState::max_unnormalized_width)
      .def_readonly("temperature", &rcs::hw::FHState::temperature);

  py::class_<rcs::hw::FR3, rcs::common::Robot, std::shared_ptr<rcs::hw::FR3>>(
      hw, "FR3")
      .def(py::init<const std::string &, const std::optional<std::string> &>(),
           py::arg("ip"), py::arg("filename") = std::nullopt)
      .def("set_parameters", &rcs::hw::FR3::set_parameters, py::arg("cfg"))
      .def("get_parameters", &rcs::hw::FR3::get_parameters)
      .def("get_state", &rcs::hw::FR3::get_state)
      .def("set_default_robot_behavior",
           &rcs::hw::FR3::set_default_robot_behavior)
      .def("set_guiding_mode", &rcs::hw::FR3::set_guiding_mode,
           py::arg("enabled"))
      .def("automatic_error_recovery", &rcs::hw::FR3::automatic_error_recovery)
      .def("double_tap_robot_to_continue",
           &rcs::hw::FR3::double_tap_robot_to_continue)
      .def("set_cartesian_position_internal",
           &rcs::hw::FR3::set_cartesian_position_rl, py::arg("pose"))
      .def("set_cartesian_position_rl",
           &rcs::hw::FR3::set_cartesian_position_internal, py::arg("pose"),
           py::arg("max_time"), py::arg("elbow"), py::arg("max_force") = 5);

  py::class_<rcs::hw::FrankaHand, rcs::common::Gripper,
             std::shared_ptr<rcs::hw::FrankaHand>>(hw, "FrankaHand")
      .def(py::init<const std::string &, const rcs::hw::FHConfig &>(),
           py::arg("ip"), py::arg("cfg"))
      .def("get_parameters", &rcs::hw::FrankaHand::get_parameters)
      .def("get_state", &rcs::hw::FrankaHand::get_state)
      .def("set_parameters", &rcs::hw::FrankaHand::set_parameters,
           py::arg("cfg"))
      .def("is_grasped", &rcs::hw::FrankaHand::is_grasped)
      .def("homing", &rcs::hw::FrankaHand::homing);

  auto hw_except =
      hw.def_submodule("exceptions", "exceptions from the hardware module");
  py::register_exception<franka::Exception>(hw_except, "FrankaException",
                                            PyExc_RuntimeError);
  py::register_exception<franka::ModelException>(
      hw_except, "FrankaModelException", PyExc_RuntimeError);
  py::register_exception<franka::NetworkException>(
      hw_except, "FrankaNetworkException", PyExc_RuntimeError);
  py::register_exception<franka::ProtocolException>(
      hw_except, "FrankaProtocolException", PyExc_RuntimeError);
  py::register_exception<franka::IncompatibleVersionException>(
      hw_except, "FrankaIncompatibleVersionException", PyExc_RuntimeError);
  py::register_exception<franka::ControlException>(
      hw_except, "FrankaControlException", PyExc_RuntimeError);
  py::register_exception<franka::CommandException>(
      hw_except, "FrankaCommandException", PyExc_RuntimeError);
  py::register_exception<franka::RealtimeException>(
      hw_except, "FrankaRealtimeException", PyExc_RuntimeError);
  py::register_exception<franka::InvalidOperationException>(
      hw_except, "FrankaInvalidOperationException", PyExc_RuntimeError);

  // SIM MODULE
  auto sim = m.def_submodule("sim", "sim module");
  py::class_<rcs::sim::FR3Config, rcs::common::RConfig>(sim, "FR3Config")
      .def(py::init<>())
      .def_readwrite("tcp_offset", &rcs::sim::FR3Config::tcp_offset)
      .def_readwrite("joint_rotational_tolerance",
                     &rcs::sim::FR3Config::joint_rotational_tolerance)
      .def_readwrite("seconds_between_callbacks",
                     &rcs::sim::FR3Config::seconds_between_callbacks)
      .def_readwrite("ik_duration_in_milliseconds",
                     &rcs::sim::FR3Config::ik_duration_in_milliseconds)
      .def_readwrite("realtime", &rcs::sim::FR3Config::realtime)
      .def_readwrite("trajectory_trace",
                     &rcs::sim::FR3Config::trajectory_trace);
  py::class_<rcs::sim::FR3State, rcs::common::RState>(sim, "FR3State")
      .def(py::init<>())
      .def_readonly("previous_angles", &rcs::sim::FR3State::previous_angles)
      .def_readonly("target_angles", &rcs::sim::FR3State::target_angles)
      .def_readonly("inverse_tcp_offset",
                    &rcs::sim::FR3State::inverse_tcp_offset)
      .def_readonly("ik_success", &rcs::sim::FR3State::ik_success)
      .def_readonly("collision", &rcs::sim::FR3State::collision)
      .def_readonly("is_moving", &rcs::sim::FR3State::is_moving)
      .def_readonly("is_arrived", &rcs::sim::FR3State::is_arrived);
  py::class_<rcs::sim::FHConfig, rcs::common::GConfig>(sim, "FHConfig")
      .def(py::init<>())
      .def_readwrite("epsilon_inner", &rcs::sim::FHConfig::epsilon_inner)
      .def_readwrite("epsilon_outer", &rcs::sim::FHConfig::epsilon_outer);
  py::class_<rcs::sim::FHState, rcs::common::GState>(sim, "FHState")
      .def(py::init<>())
      .def_readonly("last_commanded_width",
                    &rcs::sim::FHState::last_commanded_width)
      .def_readonly("max_unnormalized_width",
                    &rcs::sim::FHState::max_unnormalized_width);

  py::class_<rcs::sim::Sim, std::shared_ptr<rcs::sim::Sim>>(sim, "Sim")
      .def(py::init([](long m, long d) {
             return std::make_shared<rcs::sim::Sim>((mjModel *)m, (mjData *)d);
           }),
           py::arg("mjmdl"), py::arg("mjdata"))
      .def("step_until_convergence", &rcs::sim::Sim::step_until_convergence)
<<<<<<< HEAD
      .def("is_converged", &rcs::sim::Sim::is_converged)
      .def("step", &rcs::sim::Sim::step, py::arg("k"));
=======
      .def("step", &rcs::sim::Sim::step, py::arg("k"))
      .def("reset", &rcs::sim::Sim::reset);
  py::class_<rcs::sim::FrankaHand, rcs::common::Gripper,
             std::shared_ptr<rcs::sim::FrankaHand>>(sim, "FrankaHand")
      .def(py::init<std::shared_ptr<rcs::sim::Sim>, const std::string &,
                    const rcs::sim::FHConfig &>(),
           py::arg("sim"), py::arg("id"), py::arg("cfg"))
      .def("get_parameters", &rcs::sim::FrankaHand::get_parameters)
      .def("get_state", &rcs::sim::FrankaHand::get_state)
      .def("set_parameters", &rcs::sim::FrankaHand::set_parameters,
           py::arg("cfg"));
>>>>>>> b8cee23d
  py::class_<rcs::sim::FR3, rcs::common::Robot, std::shared_ptr<rcs::sim::FR3>>(
      sim, "FR3")
      .def(py::init<std::shared_ptr<rcs::sim::Sim>, const std::string &,
                    const std::string &>(),
           py::arg("sim"), py::arg("id"), py::arg("rlmdl"))
      .def("get_parameters", &rcs::sim::FR3::get_parameters)
      .def("set_parameters", &rcs::sim::FR3::set_parameters, py::arg("cfg"))
      .def("get_state", &rcs::sim::FR3::get_state);
  py::enum_<rcs::sim::CameraType>(sim, "CameraType")
      .value("free", rcs::sim::CameraType::free)
      .value("tracking", rcs::sim::CameraType::tracking)
      .value("fixed", rcs::sim::CameraType::fixed)
      .value("default_free", rcs::sim::CameraType::default_free)
      .export_values();
  py::class_<rcs::sim::SimCameraConfig>(sim, "SimCameraConfig")
      .def(py::init<>())
      .def_readwrite("identifier", &rcs::sim::SimCameraConfig::identifier)
      .def_readwrite("type", &rcs::sim::SimCameraConfig::type)
      .def_readwrite("on_screen_render",
                     &rcs::sim::SimCameraConfig::on_screen_render);
  py::class_<rcs::sim::SimCameraSetConfig>(sim, "SimCameraSetConfig")
      .def(py::init<>())
      .def_readwrite("cameras", &rcs::sim::SimCameraSetConfig::cameras)
      .def_readwrite("frame_rate", &rcs::sim::SimCameraSetConfig::frame_rate)
      .def_readwrite("resolution_width",
                     &rcs::sim::SimCameraSetConfig::resolution_width)
      .def_readwrite("resolution_height",
                     &rcs::sim::SimCameraSetConfig::resolution_height);
  py::class_<rcs::sim::FrameSet>(sim, "FrameSet")
      .def(py::init<>())
      .def_readonly("color_frames", &rcs::sim::FrameSet::color_frames)
      .def_readonly("timestamp", &rcs::sim::FrameSet::timestamp);
  py::class_<rcs::sim::SimCameraSet>(sim, "SimCameraSet")
      .def(py::init<std::shared_ptr<rcs::sim::Sim>,
                    rcs::sim::SimCameraSetConfig>(),
           py::arg("sim"), py::arg("cfg"))
      .def("buffer_size", &rcs::sim::SimCameraSet::buffer_size)
      .def("clear_buffer", &rcs::sim::SimCameraSet::clear_buffer)
      .def("get_latest_frameset", &rcs::sim::SimCameraSet::get_latest_frameset)
      .def("get_timestamp_frameset",
           &rcs::sim::SimCameraSet::get_timestamp_frameset, py::arg("ts"));
}<|MERGE_RESOLUTION|>--- conflicted
+++ resolved
@@ -410,10 +410,7 @@
            }),
            py::arg("mjmdl"), py::arg("mjdata"))
       .def("step_until_convergence", &rcs::sim::Sim::step_until_convergence)
-<<<<<<< HEAD
       .def("is_converged", &rcs::sim::Sim::is_converged)
-      .def("step", &rcs::sim::Sim::step, py::arg("k"));
-=======
       .def("step", &rcs::sim::Sim::step, py::arg("k"))
       .def("reset", &rcs::sim::Sim::reset);
   py::class_<rcs::sim::FrankaHand, rcs::common::Gripper,
@@ -425,7 +422,6 @@
       .def("get_state", &rcs::sim::FrankaHand::get_state)
       .def("set_parameters", &rcs::sim::FrankaHand::set_parameters,
            py::arg("cfg"));
->>>>>>> b8cee23d
   py::class_<rcs::sim::FR3, rcs::common::Robot, std::shared_ptr<rcs::sim::FR3>>(
       sim, "FR3")
       .def(py::init<std::shared_ptr<rcs::sim::Sim>, const std::string &,
