--- conflicted
+++ resolved
@@ -16,15 +16,8 @@
 
 ### Compile
 ```shell
-<<<<<<< HEAD
-# default compiler
-make compile
-# clang compiler
-make clangcompile
-=======
 cmake -B build -DCMAKE_BUILD_TYPE=Release
 cmake --build build
->>>>>>> 6ada11d0
 ```
 If you build with GCC >= 12 you will get a false positive array-bounds error.
 Cf. [here](https://github.com/google-deepmind/mujoco/issues/1489) for solutions.
@@ -43,37 +36,25 @@
 make cpplint
 ```
 
-<<<<<<< HEAD
 ## Python Bindings
 ```shell
 # create new virtual env and activate it
 virtualenv --python=python3.11 venv
 source venv/bin/activate
-
-# export CC and CXX env vars to use clang compile (needed for mujoco)
-=======
-### Python Bindings
+```
 Export CC and CXX env vars, if you use clang (cf. above why you might want to):
-```shell`
->>>>>>> 6ada11d0
+```shell
 export CC=/usr/bin/clang
 export CXX=/usr/bin/clang++
 ```
 then install the pip package:
 ```shell
 pip install .
-<<<<<<< HEAD
-
-# add dynamic linking paths
-export LD_LIBRARY_PATH=$LD_LIBRARY_PATH:build/lib:build/_deps/rl-build/lib
-=======
->>>>>>> 6ada11d0
 ```
 Import the library in python:
 ```python
 import rcsss
 ```
-<<<<<<< HEAD
 ### Formatting and Linting
 ```shell
 # before you need to install the linter and formatter dependencies:
@@ -86,7 +67,7 @@
 make pylint
 ```
 
-## Sensors
+## Hardware
 ### Microsoft Azure Kinect
 Use the following install script to install k4a on debian-based systems:
 ```shell
@@ -106,11 +87,10 @@
 In order to avoid putting `libdepthengine.so.2.0` into `/usr/lib/x86_64-linux-gnu` (see [this issue](https://github.com/microsoft/Azure-Kinect-Sensor-SDK/issues/1707)) export `LD_LIBRARY_PATH`:
 ```shell
 export LD_LIBRARY_PATH=$LD_LIBRARY_PATH:venv/lib/python3.11/site-packages/k4a/_libs
-=======
-
+```
+### Franka Desk
 The config file for the FR3 desk cli should be in yaml format:
 ```yaml
 username=...
 password=...
->>>>>>> 6ada11d0
 ```