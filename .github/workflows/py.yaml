--- conflicted
+++ resolved
@@ -66,8 +66,6 @@
         with:
           name: rcsss
           path: dist/*.whl
-<<<<<<< HEAD
-=======
           retention-days: 30
 
   k4a:
@@ -86,5 +84,4 @@
         with:
           name: k4a
           path: dist/*.whl
->>>>>>> 6ada11d0
           retention-days: 30